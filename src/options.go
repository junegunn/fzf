package fzf

import (
	"fmt"
	"os"
	"regexp"
	"strconv"
	"strings"
	"unicode"

	"github.com/junegunn/fzf/src/algo"
	"github.com/junegunn/fzf/src/tui"
	"github.com/junegunn/fzf/src/util"

	"github.com/mattn/go-shellwords"
	"github.com/rivo/uniseg"
)

const usage = `usage: fzf [options]

  Search
    -x, --extended         Extended-search mode
                           (enabled by default; +x or --no-extended to disable)
    -e, --exact            Enable Exact-match
    -i                     Case-insensitive match (default: smart-case match)
    +i                     Case-sensitive match
    --scheme=SCHEME        Scoring scheme [default|path|history]
    --literal              Do not normalize latin script letters before matching
    -n, --nth=N[,..]       Comma-separated list of field index expressions
                           for limiting search scope. Each can be a non-zero
                           integer or a range expression ([BEGIN]..[END]).
    --with-nth=N[,..]      Transform the presentation of each line using
                           field index expressions
    -d, --delimiter=STR    Field delimiter regex (default: AWK-style)
    +s, --no-sort          Do not sort the result
    --track                Track the current selection when the result is updated
    --tac                  Reverse the order of the input
    --disabled             Do not perform search
    --tiebreak=CRI[,..]    Comma-separated list of sort criteria to apply
                           when the scores are tied [length|chunk|begin|end|index]
                           (default: length)

  Interface
    -m, --multi[=MAX]      Enable multi-select with tab/shift-tab
    --no-mouse             Disable mouse
    --bind=KEYBINDS        Custom key bindings. Refer to the man page.
    --cycle                Enable cyclic scroll
    --keep-right           Keep the right end of the line visible on overflow
    --scroll-off=LINES     Number of screen lines to keep above or below when
                           scrolling to the top or to the bottom (default: 0)
    --no-hscroll           Disable horizontal scroll
    --hscroll-off=COLS     Number of screen columns to keep to the right of the
                           highlighted substring (default: 10)
    --filepath-word        Make word-wise movements respect path separators
    --jump-labels=CHARS    Label characters for jump and jump-accept

  Layout
    --height=[~]HEIGHT[%]  Display fzf window below the cursor with the given
                           height instead of using fullscreen.
                           A negative value is calcalated as the terminal height
                           minus the given value.
                           If prefixed with '~', fzf will determine the height
                           according to the input size.
    --min-height=HEIGHT    Minimum height when --height is given in percent
                           (default: 10)
    --layout=LAYOUT        Choose layout: [default|reverse|reverse-list]
    --border[=STYLE]       Draw border around the finder
                           [rounded|sharp|bold|block|thinblock|double|horizontal|vertical|
                            top|bottom|left|right|none] (default: rounded)
    --border-label=LABEL   Label to print on the border
    --border-label-pos=COL Position of the border label
                           [POSITIVE_INTEGER: columns from left|
                            NEGATIVE_INTEGER: columns from right][:bottom]
                           (default: 0 or center)
    --margin=MARGIN        Screen margin (TRBL | TB,RL | T,RL,B | T,R,B,L)
    --padding=PADDING      Padding inside border (TRBL | TB,RL | T,RL,B | T,R,B,L)
    --info=STYLE           Finder info style
                           [default|right|hidden|inline[:SEPARATOR]|inline-right]
    --separator=STR        String to form horizontal separator on info line
    --no-separator         Hide info line separator
    --scrollbar[=C1[C2]]   Scrollbar character(s) (each for main and preview window)
    --no-scrollbar         Hide scrollbar
    --prompt=STR           Input prompt (default: '> ')
    --pointer=STR          Pointer to the current line (default: '>')
    --marker=STR           Multi-select marker (default: '>')
    --header=STR           String to print as header
    --header-lines=N       The first N lines of the input are treated as header
    --header-first         Print header before the prompt line
    --ellipsis=STR         Ellipsis to show when line is truncated (default: '..')

  Display
    --ansi                 Enable processing of ANSI color codes
    --tabstop=SPACES       Number of spaces for a tab character (default: 8)
    --color=COLSPEC        Base scheme (dark|light|16|bw) and/or custom colors
    --no-bold              Do not use bold text

  History
    --history=FILE         History file
    --history-size=N       Maximum number of history entries (default: 1000)

  Preview
    --preview=COMMAND      Command to preview highlighted line ({})
    --preview-window=OPT   Preview window layout (default: right:50%)
                           [up|down|left|right][,SIZE[%]]
                           [,[no]wrap][,[no]cycle][,[no]follow][,[no]hidden]
                           [,border-BORDER_OPT]
                           [,+SCROLL[OFFSETS][/DENOM]][,~HEADER_LINES]
                           [,default][,<SIZE_THRESHOLD(ALTERNATIVE_LAYOUT)]
    --preview-label=LABEL
    --preview-label-pos=N  Same as --border-label and --border-label-pos,
                           but for preview window

  Scripting
    -q, --query=STR        Start the finder with the given query
    -1, --select-1         Automatically select the only match
    -0, --exit-0           Exit immediately when there's no match
    -f, --filter=STR       Filter mode. Do not start interactive finder.
    --print-query          Print query as the first line
    --expect=KEYS          Comma-separated list of keys to complete fzf
    --read0                Read input delimited by ASCII NUL characters
    --print0               Print output delimited by ASCII NUL characters
    --sync                 Synchronous search for multi-staged filtering
    --listen[=[ADDR:]PORT] Start HTTP server to receive actions (POST /)
                           (To allow remote process execution, use --listen-unsafe)
    --version              Display version information and exit

<<<<<<< HEAD
  Shell integration
    --bash                 Print script to set up Bash shell integration
    --zsh                  Print script to set up Zsh shell integration
    --fish                 Print script to set up Fish shell integration
=======
  Directory traversal      (Only used when $FZF_DEFAULT_COMMAND is not set)
    --walker=OPTS          [file][,dir][,follow][,hidden] (default: file,follow,hidden)
    --walker-root=DIR      Root directory from which to start walker (default: .)
    --walker-skip=DIRS     Comma-separated list of directory names to skip
                           (default: .git,node_modules)
>>>>>>> d282a164

  Environment variables
    FZF_DEFAULT_COMMAND    Default command to use when input is tty
    FZF_DEFAULT_OPTS       Default options (e.g. '--layout=reverse --info=inline')
    FZF_DEFAULT_OPTS_FILE  Location of the file to read default options from
    FZF_API_KEY            X-API-Key header for HTTP server (--listen)

`

const defaultInfoSep = " < "

// Case denotes case-sensitivity of search
type Case int

// Case-sensitivities
const (
	CaseSmart Case = iota
	CaseIgnore
	CaseRespect
)

// Sort criteria
type criterion int

const (
	byScore criterion = iota
	byChunk
	byLength
	byBegin
	byEnd
)

type heightSpec struct {
	size    float64
	percent bool
	auto    bool
	inverse bool
}

type sizeSpec struct {
	size    float64
	percent bool
}

func defaultMargin() [4]sizeSpec {
	return [4]sizeSpec{}
}

type trackOption int

const (
	trackDisabled trackOption = iota
	trackEnabled
	trackCurrent
)

type windowPosition int

const (
	posUp windowPosition = iota
	posDown
	posLeft
	posRight
)

type layoutType int

const (
	layoutDefault layoutType = iota
	layoutReverse
	layoutReverseList
)

type infoStyle int

const (
	infoDefault infoStyle = iota
	infoRight
	infoInline
	infoInlineRight
	infoHidden
)

func (s infoStyle) noExtraLine() bool {
	return s == infoInline || s == infoInlineRight || s == infoHidden
}

type labelOpts struct {
	label  string
	column int
	bottom bool
}

type previewOpts struct {
	command     string
	position    windowPosition
	size        sizeSpec
	scroll      string
	hidden      bool
	wrap        bool
	cycle       bool
	follow      bool
	border      tui.BorderShape
	headerLines int
	threshold   int
	alternative *previewOpts
}

func (o *previewOpts) Visible() bool {
	return o.size.size > 0 || o.alternative != nil && o.alternative.size.size > 0
}

func (o *previewOpts) Toggle() {
	o.hidden = !o.hidden
}

func parseLabelPosition(opts *labelOpts, arg string) {
	opts.column = 0
	opts.bottom = false
	for _, token := range splitRegexp.Split(strings.ToLower(arg), -1) {
		switch token {
		case "center":
			opts.column = 0
		case "bottom":
			opts.bottom = true
		case "top":
			opts.bottom = false
		default:
			opts.column = atoi(token)
		}
	}
}

func (a previewOpts) aboveOrBelow() bool {
	return a.size.size > 0 && (a.position == posUp || a.position == posDown)
}

func (a previewOpts) sameLayout(b previewOpts) bool {
	return a.size == b.size && a.position == b.position && a.border == b.border && a.hidden == b.hidden && a.threshold == b.threshold &&
		(a.alternative != nil && b.alternative != nil && a.alternative.sameLayout(*b.alternative) ||
			a.alternative == nil && b.alternative == nil)
}

func (a previewOpts) sameContentLayout(b previewOpts) bool {
	return a.wrap == b.wrap && a.headerLines == b.headerLines
}

func firstLine(s string) string {
	return strings.SplitN(s, "\n", 2)[0]
}

type walkerOpts struct {
	file   bool
	dir    bool
	hidden bool
	follow bool
}

// Options stores the values of command-line options
type Options struct {
	Bash         bool
	Zsh          bool
	Fish         bool
	Fuzzy        bool
	FuzzyAlgo    algo.Algo
	Scheme       string
	Extended     bool
	Phony        bool
	Case         Case
	Normalize    bool
	Nth          []Range
	WithNth      []Range
	Delimiter    Delimiter
	Sort         int
	Track        trackOption
	Tac          bool
	Criteria     []criterion
	Multi        int
	Ansi         bool
	Mouse        bool
	Theme        *tui.ColorTheme
	Black        bool
	Bold         bool
	Height       heightSpec
	MinHeight    int
	Layout       layoutType
	Cycle        bool
	KeepRight    bool
	Hscroll      bool
	HscrollOff   int
	ScrollOff    int
	FileWord     bool
	InfoStyle    infoStyle
	InfoSep      string
	Separator    *string
	JumpLabels   string
	Prompt       string
	Pointer      string
	Marker       string
	Query        string
	Select1      bool
	Exit0        bool
	Filter       *string
	ToggleSort   bool
	Expect       map[tui.Event]string
	Keymap       map[tui.Event][]*action
	Preview      previewOpts
	PrintQuery   bool
	ReadZero     bool
	Printer      func(string)
	PrintSep     string
	Sync         bool
	History      *History
	Header       []string
	HeaderLines  int
	HeaderFirst  bool
	Ellipsis     string
	Scrollbar    *string
	Margin       [4]sizeSpec
	Padding      [4]sizeSpec
	BorderShape  tui.BorderShape
	BorderLabel  labelOpts
	PreviewLabel labelOpts
	Unicode      bool
	Ambidouble   bool
	Tabstop      int
	ListenAddr   *listenAddress
	Unsafe       bool
	ClearOnExit  bool
	WalkerOpts   walkerOpts
	WalkerRoot   string
	WalkerSkip   []string
	Version      bool
}

func filterNonEmpty(input []string) []string {
	output := make([]string, 0, len(input))
	for _, str := range input {
		if len(str) > 0 {
			output = append(output, str)
		}
	}
	return output
}

func defaultPreviewOpts(command string) previewOpts {
	return previewOpts{command, posRight, sizeSpec{50, true}, "", false, false, false, false, tui.DefaultBorderShape, 0, 0, nil}
}

func defaultOptions() *Options {
	return &Options{
		Bash:         false,
		Zsh:          false,
		Fish:         false,
		Fuzzy:        true,
		FuzzyAlgo:    algo.FuzzyMatchV2,
		Scheme:       "default",
		Extended:     true,
		Phony:        false,
		Case:         CaseSmart,
		Normalize:    true,
		Nth:          make([]Range, 0),
		WithNth:      make([]Range, 0),
		Delimiter:    Delimiter{},
		Sort:         1000,
		Track:        trackDisabled,
		Tac:          false,
		Criteria:     []criterion{byScore, byLength},
		Multi:        0,
		Ansi:         false,
		Mouse:        true,
		Theme:        tui.EmptyTheme(),
		Black:        false,
		Bold:         true,
		MinHeight:    10,
		Layout:       layoutDefault,
		Cycle:        false,
		KeepRight:    false,
		Hscroll:      true,
		HscrollOff:   10,
		ScrollOff:    0,
		FileWord:     false,
		InfoStyle:    infoDefault,
		Separator:    nil,
		JumpLabels:   defaultJumpLabels,
		Prompt:       "> ",
		Pointer:      ">",
		Marker:       ">",
		Query:        "",
		Select1:      false,
		Exit0:        false,
		Filter:       nil,
		ToggleSort:   false,
		Expect:       make(map[tui.Event]string),
		Keymap:       make(map[tui.Event][]*action),
		Preview:      defaultPreviewOpts(""),
		PrintQuery:   false,
		ReadZero:     false,
		Printer:      func(str string) { fmt.Println(str) },
		PrintSep:     "\n",
		Sync:         false,
		History:      nil,
		Header:       make([]string, 0),
		HeaderLines:  0,
		HeaderFirst:  false,
		Ellipsis:     "..",
		Scrollbar:    nil,
		Margin:       defaultMargin(),
		Padding:      defaultMargin(),
		Unicode:      true,
		Ambidouble:   os.Getenv("RUNEWIDTH_EASTASIAN") == "1",
		Tabstop:      8,
		BorderLabel:  labelOpts{},
		PreviewLabel: labelOpts{},
		Unsafe:       false,
		ClearOnExit:  true,
		WalkerOpts:   walkerOpts{file: true, hidden: true, follow: true},
		WalkerRoot:   ".",
		WalkerSkip:   []string{".git", "node_modules"},
		Version:      false}
}

func help(code int) {
	os.Stdout.WriteString(usage)
	os.Exit(code)
}

var errorContext = ""

func errorExit(msg string) {
	os.Stderr.WriteString(errorContext + msg + "\n")
	os.Exit(exitError)
}

func optString(arg string, prefixes ...string) (bool, string) {
	for _, prefix := range prefixes {
		if strings.HasPrefix(arg, prefix) {
			return true, arg[len(prefix):]
		}
	}
	return false, ""
}

func nextString(args []string, i *int, message string) string {
	if len(args) > *i+1 {
		*i++
	} else {
		errorExit(message)
	}
	return args[*i]
}

func optionalNextString(args []string, i *int) (bool, string) {
	if len(args) > *i+1 && !strings.HasPrefix(args[*i+1], "-") && !strings.HasPrefix(args[*i+1], "+") {
		*i++
		return true, args[*i]
	}
	return false, ""
}

func atoi(str string) int {
	num, err := strconv.Atoi(str)
	if err != nil {
		errorExit("not a valid integer: " + str)
	}
	return num
}

func atof(str string) float64 {
	num, err := strconv.ParseFloat(str, 64)
	if err != nil {
		errorExit("not a valid number: " + str)
	}
	return num
}

func nextInt(args []string, i *int, message string) int {
	if len(args) > *i+1 {
		*i++
	} else {
		errorExit(message)
	}
	return atoi(args[*i])
}

func optionalNumeric(args []string, i *int, defaultValue int) int {
	if len(args) > *i+1 {
		if strings.IndexAny(args[*i+1], "0123456789") == 0 {
			*i++
			return atoi(args[*i])
		}
	}
	return defaultValue
}

func splitNth(str string) []Range {
	if match, _ := regexp.MatchString("^[0-9,-.]+$", str); !match {
		errorExit("invalid format: " + str)
	}

	tokens := strings.Split(str, ",")
	ranges := make([]Range, len(tokens))
	for idx, s := range tokens {
		r, ok := ParseRange(&s)
		if !ok {
			errorExit("invalid format: " + str)
		}
		ranges[idx] = r
	}
	return ranges
}

func delimiterRegexp(str string) Delimiter {
	// Special handling of \t
	str = strings.Replace(str, "\\t", "\t", -1)

	// 1. Pattern does not contain any special character
	if regexp.QuoteMeta(str) == str {
		return Delimiter{str: &str}
	}

	rx, e := regexp.Compile(str)
	// 2. Pattern is not a valid regular expression
	if e != nil {
		return Delimiter{str: &str}
	}

	// 3. Pattern as regular expression. Slow.
	return Delimiter{regex: rx}
}

func isAlphabet(char uint8) bool {
	return char >= 'a' && char <= 'z'
}

func isNumeric(char uint8) bool {
	return char >= '0' && char <= '9'
}

func parseAlgo(str string) algo.Algo {
	switch str {
	case "v1":
		return algo.FuzzyMatchV1
	case "v2":
		return algo.FuzzyMatchV2
	default:
		errorExit("invalid algorithm (expected: v1 or v2)")
	}
	return algo.FuzzyMatchV2
}

func processScheme(opts *Options) {
	if !algo.Init(opts.Scheme) {
		errorExit("invalid scoring scheme (expected: default|path|history)")
	}
	if opts.Scheme == "history" {
		opts.Criteria = []criterion{byScore}
	}
}

func parseBorder(str string, optional bool) tui.BorderShape {
	switch str {
	case "rounded":
		return tui.BorderRounded
	case "sharp":
		return tui.BorderSharp
	case "bold":
		return tui.BorderBold
	case "block":
		return tui.BorderBlock
	case "thinblock":
		return tui.BorderThinBlock
	case "double":
		return tui.BorderDouble
	case "horizontal":
		return tui.BorderHorizontal
	case "vertical":
		return tui.BorderVertical
	case "top":
		return tui.BorderTop
	case "bottom":
		return tui.BorderBottom
	case "left":
		return tui.BorderLeft
	case "right":
		return tui.BorderRight
	case "none":
		return tui.BorderNone
	default:
		if optional && str == "" {
			return tui.DefaultBorderShape
		}
		errorExit("invalid border style (expected: rounded|sharp|bold|block|thinblock|double|horizontal|vertical|top|bottom|left|right|none)")
	}
	return tui.BorderNone
}

func parseKeyChords(str string, message string) map[tui.Event]string {
	return parseKeyChordsImpl(str, message, errorExit)
}

func parseKeyChordsImpl(str string, message string, exit func(string)) map[tui.Event]string {
	if len(str) == 0 {
		exit(message)
		return nil
	}

	str = regexp.MustCompile("(?i)(alt-),").ReplaceAllString(str, "$1"+string([]rune{escapedComma}))
	tokens := strings.Split(str, ",")
	if str == "," || strings.HasPrefix(str, ",,") || strings.HasSuffix(str, ",,") || strings.Contains(str, ",,,") {
		tokens = append(tokens, ",")
	}

	chords := make(map[tui.Event]string)
	for _, key := range tokens {
		if len(key) == 0 {
			continue // ignore
		}
		key = strings.ReplaceAll(key, string([]rune{escapedComma}), ",")
		lkey := strings.ToLower(key)
		add := func(e tui.EventType) {
			chords[e.AsEvent()] = key
		}
		switch lkey {
		case "up":
			add(tui.Up)
		case "down":
			add(tui.Down)
		case "left":
			add(tui.Left)
		case "right":
			add(tui.Right)
		case "enter", "return":
			add(tui.CtrlM)
		case "space":
			chords[tui.Key(' ')] = key
		case "bspace", "bs":
			add(tui.BSpace)
		case "ctrl-space":
			add(tui.CtrlSpace)
		case "ctrl-delete":
			add(tui.CtrlDelete)
		case "ctrl-^", "ctrl-6":
			add(tui.CtrlCaret)
		case "ctrl-/", "ctrl-_":
			add(tui.CtrlSlash)
		case "ctrl-\\":
			add(tui.CtrlBackSlash)
		case "ctrl-]":
			add(tui.CtrlRightBracket)
		case "change":
			add(tui.Change)
		case "backward-eof":
			add(tui.BackwardEOF)
		case "start":
			add(tui.Start)
		case "load":
			add(tui.Load)
		case "focus":
			add(tui.Focus)
		case "result":
			add(tui.Result)
		case "resize":
			add(tui.Resize)
		case "one":
			add(tui.One)
		case "zero":
			add(tui.Zero)
		case "alt-enter", "alt-return":
			chords[tui.CtrlAltKey('m')] = key
		case "alt-space":
			chords[tui.AltKey(' ')] = key
		case "alt-bs", "alt-bspace":
			add(tui.AltBS)
		case "alt-up":
			add(tui.AltUp)
		case "alt-down":
			add(tui.AltDown)
		case "alt-left":
			add(tui.AltLeft)
		case "alt-right":
			add(tui.AltRight)
		case "tab":
			add(tui.Tab)
		case "btab", "shift-tab":
			add(tui.BTab)
		case "esc":
			add(tui.ESC)
		case "del":
			add(tui.Del)
		case "home":
			add(tui.Home)
		case "end":
			add(tui.End)
		case "insert":
			add(tui.Insert)
		case "pgup", "page-up":
			add(tui.PgUp)
		case "pgdn", "page-down":
			add(tui.PgDn)
		case "alt-shift-up", "shift-alt-up":
			add(tui.AltSUp)
		case "alt-shift-down", "shift-alt-down":
			add(tui.AltSDown)
		case "alt-shift-left", "shift-alt-left":
			add(tui.AltSLeft)
		case "alt-shift-right", "shift-alt-right":
			add(tui.AltSRight)
		case "shift-up":
			add(tui.SUp)
		case "shift-down":
			add(tui.SDown)
		case "shift-left":
			add(tui.SLeft)
		case "shift-right":
			add(tui.SRight)
		case "shift-delete":
			add(tui.SDelete)
		case "left-click":
			add(tui.LeftClick)
		case "right-click":
			add(tui.RightClick)
		case "shift-left-click":
			add(tui.SLeftClick)
		case "shift-right-click":
			add(tui.SRightClick)
		case "double-click":
			add(tui.DoubleClick)
		case "scroll-up":
			add(tui.ScrollUp)
		case "scroll-down":
			add(tui.ScrollDown)
		case "shift-scroll-up":
			add(tui.SScrollUp)
		case "shift-scroll-down":
			add(tui.SScrollDown)
		case "preview-scroll-up":
			add(tui.PreviewScrollUp)
		case "preview-scroll-down":
			add(tui.PreviewScrollDown)
		case "f10":
			add(tui.F10)
		case "f11":
			add(tui.F11)
		case "f12":
			add(tui.F12)
		default:
			runes := []rune(key)
			if len(key) == 10 && strings.HasPrefix(lkey, "ctrl-alt-") && isAlphabet(lkey[9]) {
				chords[tui.CtrlAltKey(rune(key[9]))] = key
			} else if len(key) == 6 && strings.HasPrefix(lkey, "ctrl-") && isAlphabet(lkey[5]) {
				add(tui.EventType(tui.CtrlA.Int() + int(lkey[5]) - 'a'))
			} else if len(runes) == 5 && strings.HasPrefix(lkey, "alt-") {
				r := runes[4]
				switch r {
				case escapedColon:
					r = ':'
				case escapedComma:
					r = ','
				case escapedPlus:
					r = '+'
				}
				chords[tui.AltKey(r)] = key
			} else if len(key) == 2 && strings.HasPrefix(lkey, "f") && key[1] >= '1' && key[1] <= '9' {
				add(tui.EventType(tui.F1.Int() + int(key[1]) - '1'))
			} else if len(runes) == 1 {
				chords[tui.Key(runes[0])] = key
			} else {
				exit("unsupported key: " + key)
				return nil
			}
		}
	}
	return chords
}

func parseTiebreak(str string) []criterion {
	criteria := []criterion{byScore}
	hasIndex := false
	hasChunk := false
	hasLength := false
	hasBegin := false
	hasEnd := false
	check := func(notExpected *bool, name string) {
		if *notExpected {
			errorExit("duplicate sort criteria: " + name)
		}
		if hasIndex {
			errorExit("index should be the last criterion")
		}
		*notExpected = true
	}
	for _, str := range strings.Split(strings.ToLower(str), ",") {
		switch str {
		case "index":
			check(&hasIndex, "index")
		case "chunk":
			check(&hasChunk, "chunk")
			criteria = append(criteria, byChunk)
		case "length":
			check(&hasLength, "length")
			criteria = append(criteria, byLength)
		case "begin":
			check(&hasBegin, "begin")
			criteria = append(criteria, byBegin)
		case "end":
			check(&hasEnd, "end")
			criteria = append(criteria, byEnd)
		default:
			errorExit("invalid sort criterion: " + str)
		}
	}
	if len(criteria) > 4 {
		errorExit("at most 3 tiebreaks are allowed: " + str)
	}
	return criteria
}

func dupeTheme(theme *tui.ColorTheme) *tui.ColorTheme {
	dupe := *theme
	return &dupe
}

func parseTheme(defaultTheme *tui.ColorTheme, str string) *tui.ColorTheme {
	theme := dupeTheme(defaultTheme)
	rrggbb := regexp.MustCompile("^#[0-9a-fA-F]{6}$")
	for _, str := range strings.Split(strings.ToLower(str), ",") {
		switch str {
		case "dark":
			theme = dupeTheme(tui.Dark256)
		case "light":
			theme = dupeTheme(tui.Light256)
		case "16":
			theme = dupeTheme(tui.Default16)
		case "bw", "no":
			theme = tui.NoColorTheme()
		default:
			fail := func() {
				errorExit("invalid color specification: " + str)
			}
			// Color is disabled
			if theme == nil {
				continue
			}

			components := strings.Split(str, ":")
			if len(components) < 2 {
				fail()
			}

			mergeAttr := func(cattr *tui.ColorAttr) {
				for _, component := range components[1:] {
					switch component {
					case "regular":
						cattr.Attr = tui.AttrRegular
					case "bold", "strong":
						cattr.Attr |= tui.Bold
					case "dim":
						cattr.Attr |= tui.Dim
					case "italic":
						cattr.Attr |= tui.Italic
					case "underline":
						cattr.Attr |= tui.Underline
					case "blink":
						cattr.Attr |= tui.Blink
					case "reverse":
						cattr.Attr |= tui.Reverse
					case "strikethrough":
						cattr.Attr |= tui.StrikeThrough
					case "black":
						cattr.Color = tui.Color(0)
					case "red":
						cattr.Color = tui.Color(1)
					case "green":
						cattr.Color = tui.Color(2)
					case "yellow":
						cattr.Color = tui.Color(3)
					case "blue":
						cattr.Color = tui.Color(4)
					case "magenta":
						cattr.Color = tui.Color(5)
					case "cyan":
						cattr.Color = tui.Color(6)
					case "white":
						cattr.Color = tui.Color(7)
					case "bright-black", "gray", "grey":
						cattr.Color = tui.Color(8)
					case "bright-red":
						cattr.Color = tui.Color(9)
					case "bright-green":
						cattr.Color = tui.Color(10)
					case "bright-yellow":
						cattr.Color = tui.Color(11)
					case "bright-blue":
						cattr.Color = tui.Color(12)
					case "bright-magenta":
						cattr.Color = tui.Color(13)
					case "bright-cyan":
						cattr.Color = tui.Color(14)
					case "bright-white":
						cattr.Color = tui.Color(15)
					case "":
					default:
						if rrggbb.MatchString(component) {
							cattr.Color = tui.HexToColor(component)
						} else {
							ansi32, err := strconv.Atoi(component)
							if err != nil || ansi32 < -1 || ansi32 > 255 {
								fail()
							}
							cattr.Color = tui.Color(ansi32)
						}
					}
				}
			}
			switch components[0] {
			case "query", "input":
				mergeAttr(&theme.Input)
			case "disabled":
				mergeAttr(&theme.Disabled)
			case "fg":
				mergeAttr(&theme.Fg)
			case "bg":
				mergeAttr(&theme.Bg)
			case "preview-fg":
				mergeAttr(&theme.PreviewFg)
			case "preview-bg":
				mergeAttr(&theme.PreviewBg)
			case "fg+":
				mergeAttr(&theme.Current)
			case "bg+":
				mergeAttr(&theme.DarkBg)
			case "gutter":
				mergeAttr(&theme.Gutter)
			case "hl":
				mergeAttr(&theme.Match)
			case "hl+":
				mergeAttr(&theme.CurrentMatch)
			case "border":
				mergeAttr(&theme.Border)
			case "preview-border":
				mergeAttr(&theme.PreviewBorder)
			case "separator":
				mergeAttr(&theme.Separator)
			case "scrollbar":
				mergeAttr(&theme.Scrollbar)
			case "preview-scrollbar":
				mergeAttr(&theme.PreviewScrollbar)
			case "label":
				mergeAttr(&theme.BorderLabel)
			case "preview-label":
				mergeAttr(&theme.PreviewLabel)
			case "prompt":
				mergeAttr(&theme.Prompt)
			case "spinner":
				mergeAttr(&theme.Spinner)
			case "info":
				mergeAttr(&theme.Info)
			case "pointer":
				mergeAttr(&theme.Cursor)
			case "marker":
				mergeAttr(&theme.Selected)
			case "header":
				mergeAttr(&theme.Header)
			default:
				fail()
			}
		}
	}
	return theme
}

func parseWalkerOpts(str string) walkerOpts {
	opts := walkerOpts{}
	for _, str := range strings.Split(strings.ToLower(str), ",") {
		switch str {
		case "file":
			opts.file = true
		case "dir":
			opts.dir = true
		case "hidden":
			opts.hidden = true
		case "follow":
			opts.follow = true
		case "":
			// Ignored
		default:
			errorExit("invalid walker option: " + str)
		}
	}
	if !opts.file && !opts.dir {
		errorExit("at least one of 'file' or 'dir' should be specified")
	}
	return opts
}

var (
	executeRegexp    *regexp.Regexp
	splitRegexp      *regexp.Regexp
	actionNameRegexp *regexp.Regexp
)

func firstKey(keymap map[tui.Event]string) tui.Event {
	for k := range keymap {
		return k
	}
	return tui.EventType(0).AsEvent()
}

const (
	escapedColon = 0
	escapedComma = 1
	escapedPlus  = 2
)

func init() {
	executeRegexp = regexp.MustCompile(
		`(?si)[:+](become|execute(?:-multi|-silent)?|reload(?:-sync)?|preview|(?:change|transform)-(?:header|query|prompt|border-label|preview-label)|transform|change-preview-window|change-preview|(?:re|un)bind|pos|put)`)
	splitRegexp = regexp.MustCompile("[,:]+")
	actionNameRegexp = regexp.MustCompile("(?i)^[a-z-]+")
}

func maskActionContents(action string) string {
	masked := ""
Loop:
	for len(action) > 0 {
		loc := executeRegexp.FindStringIndex(action)
		if loc == nil {
			masked += action
			break
		}
		masked += action[:loc[1]]
		action = action[loc[1]:]
		if len(action) == 0 {
			break
		}
		cs := string(action[0])
		ce := ")"
		switch action[0] {
		case ':':
			masked += strings.Repeat(" ", len(action))
			break Loop
		case '(':
			ce = ")"
		case '{':
			ce = "}"
		case '[':
			ce = "]"
		case '<':
			ce = ">"
		case '~', '!', '@', '#', '$', '%', '^', '&', '*', ';', '/', '|':
			ce = string(cs)
		default:
			continue
		}
		cs = regexp.QuoteMeta(cs)
		ce = regexp.QuoteMeta(ce)

		// @$ or @+
		loc = regexp.MustCompile(fmt.Sprintf(`(?s)^%s.*?(%s[+,]|%s$)`, cs, ce, ce)).FindStringIndex(action)
		if loc == nil {
			masked += action
			break
		}
		// Keep + or , at the end
		lastChar := action[loc[1]-1]
		if lastChar == '+' || lastChar == ',' {
			loc[1]--
		}
		masked += strings.Repeat(" ", loc[1])
		action = action[loc[1]:]
	}
	masked = strings.Replace(masked, "::", string([]rune{escapedColon, ':'}), -1)
	masked = strings.Replace(masked, ",:", string([]rune{escapedComma, ':'}), -1)
	masked = strings.Replace(masked, "+:", string([]rune{escapedPlus, ':'}), -1)
	return masked
}

func parseSingleActionList(str string, exit func(string)) []*action {
	// We prepend a colon to satisfy executeRegexp and remove it later
	masked := maskActionContents(":" + str)[1:]
	return parseActionList(masked, str, []*action{}, false, exit)
}

func parseActionList(masked string, original string, prevActions []*action, putAllowed bool, exit func(string)) []*action {
	maskedStrings := strings.Split(masked, "+")
	originalStrings := make([]string, len(maskedStrings))
	idx := 0
	for i, maskedString := range maskedStrings {
		originalStrings[i] = original[idx : idx+len(maskedString)]
		idx += len(maskedString) + 1
	}
	actions := make([]*action, 0, len(maskedStrings))
	appendAction := func(types ...actionType) {
		actions = append(actions, toActions(types...)...)
	}
	prevSpec := ""
	for specIndex, spec := range originalStrings {
		spec = prevSpec + spec
		specLower := strings.ToLower(spec)
		switch specLower {
		case "ignore":
			appendAction(actIgnore)
		case "beginning-of-line":
			appendAction(actBeginningOfLine)
		case "abort":
			appendAction(actAbort)
		case "accept":
			appendAction(actAccept)
		case "accept-non-empty":
			appendAction(actAcceptNonEmpty)
		case "accept-or-print-query":
			appendAction(actAcceptOrPrintQuery)
		case "print-query":
			appendAction(actPrintQuery)
		case "refresh-preview":
			appendAction(actRefreshPreview)
		case "replace-query":
			appendAction(actReplaceQuery)
		case "backward-char":
			appendAction(actBackwardChar)
		case "backward-delete-char":
			appendAction(actBackwardDeleteChar)
		case "backward-delete-char/eof":
			appendAction(actBackwardDeleteCharEof)
		case "backward-word":
			appendAction(actBackwardWord)
		case "clear-screen":
			appendAction(actClearScreen)
		case "delete-char":
			appendAction(actDeleteChar)
		case "delete-char/eof":
			appendAction(actDeleteCharEof)
		case "deselect":
			appendAction(actDeselect)
		case "end-of-line":
			appendAction(actEndOfLine)
		case "cancel":
			appendAction(actCancel)
		case "clear-query":
			appendAction(actClearQuery)
		case "clear-selection":
			appendAction(actClearSelection)
		case "forward-char":
			appendAction(actForwardChar)
		case "forward-word":
			appendAction(actForwardWord)
		case "jump":
			appendAction(actJump)
		case "jump-accept":
			appendAction(actJumpAccept)
		case "kill-line":
			appendAction(actKillLine)
		case "kill-word":
			appendAction(actKillWord)
		case "unix-line-discard", "line-discard":
			appendAction(actUnixLineDiscard)
		case "unix-word-rubout", "word-rubout":
			appendAction(actUnixWordRubout)
		case "yank":
			appendAction(actYank)
		case "backward-kill-word":
			appendAction(actBackwardKillWord)
		case "toggle-down":
			appendAction(actToggle, actDown)
		case "toggle-up":
			appendAction(actToggle, actUp)
		case "toggle-in":
			appendAction(actToggleIn)
		case "toggle-out":
			appendAction(actToggleOut)
		case "toggle-all":
			appendAction(actToggleAll)
		case "toggle-search":
			appendAction(actToggleSearch)
		case "toggle-track":
			appendAction(actToggleTrack)
		case "toggle-header":
			appendAction(actToggleHeader)
		case "show-header":
			appendAction(actShowHeader)
		case "hide-header":
			appendAction(actHideHeader)
		case "track":
			appendAction(actTrack)
		case "select":
			appendAction(actSelect)
		case "select-all":
			appendAction(actSelectAll)
		case "deselect-all":
			appendAction(actDeselectAll)
		case "close":
			appendAction(actClose)
		case "toggle":
			appendAction(actToggle)
		case "down":
			appendAction(actDown)
		case "up":
			appendAction(actUp)
		case "first", "top":
			appendAction(actFirst)
		case "last":
			appendAction(actLast)
		case "page-up":
			appendAction(actPageUp)
		case "page-down":
			appendAction(actPageDown)
		case "half-page-up":
			appendAction(actHalfPageUp)
		case "half-page-down":
			appendAction(actHalfPageDown)
		case "prev-history", "previous-history":
			appendAction(actPrevHistory)
		case "next-history":
			appendAction(actNextHistory)
		case "prev-selected":
			appendAction(actPrevSelected)
		case "next-selected":
			appendAction(actNextSelected)
		case "show-preview":
			appendAction(actShowPreview)
		case "hide-preview":
			appendAction(actHidePreview)
		case "toggle-preview":
			appendAction(actTogglePreview)
		case "toggle-preview-wrap":
			appendAction(actTogglePreviewWrap)
		case "toggle-sort":
			appendAction(actToggleSort)
		case "offset-up":
			appendAction(actOffsetUp)
		case "offset-down":
			appendAction(actOffsetDown)
		case "preview-top":
			appendAction(actPreviewTop)
		case "preview-bottom":
			appendAction(actPreviewBottom)
		case "preview-up":
			appendAction(actPreviewUp)
		case "preview-down":
			appendAction(actPreviewDown)
		case "preview-page-up":
			appendAction(actPreviewPageUp)
		case "preview-page-down":
			appendAction(actPreviewPageDown)
		case "preview-half-page-up":
			appendAction(actPreviewHalfPageUp)
		case "preview-half-page-down":
			appendAction(actPreviewHalfPageDown)
		case "enable-search":
			appendAction(actEnableSearch)
		case "disable-search":
			appendAction(actDisableSearch)
		case "put":
			if putAllowed {
				appendAction(actChar)
			} else {
				exit("unable to put non-printable character")
			}
		default:
			t := isExecuteAction(specLower)
			if t == actIgnore {
				if specIndex == 0 && specLower == "" {
					actions = append(prevActions, actions...)
				} else {
					exit("unknown action: " + spec)
				}
			} else {
				offset := len(actionNameRegexp.FindString(spec))
				var actionArg string
				if spec[offset] == ':' {
					if specIndex == len(originalStrings)-1 {
						actionArg = spec[offset+1:]
						actions = append(actions, &action{t: t, a: actionArg})
					} else {
						prevSpec = spec + "+"
						continue
					}
				} else {
					actionArg = spec[offset+1 : len(spec)-1]
					actions = append(actions, &action{t: t, a: actionArg})
				}
				switch t {
				case actBecome:
					if util.IsWindows() {
						exit("become action is not supported on Windows")
					}
				case actUnbind, actRebind:
					parseKeyChordsImpl(actionArg, spec[0:offset]+" target required", exit)
				case actChangePreviewWindow:
					opts := previewOpts{}
					for _, arg := range strings.Split(actionArg, "|") {
						// Make sure that each expression is valid
						parsePreviewWindowImpl(&opts, arg, exit)
					}
				}
			}
		}
		prevSpec = ""
	}
	return actions
}

func parseKeymap(keymap map[tui.Event][]*action, str string, exit func(string)) {
	masked := maskActionContents(str)
	idx := 0
	for _, pairStr := range strings.Split(masked, ",") {
		origPairStr := str[idx : idx+len(pairStr)]
		idx += len(pairStr) + 1

		pair := strings.SplitN(pairStr, ":", 2)
		if len(pair) < 2 {
			exit("bind action not specified: " + origPairStr)
		}
		var key tui.Event
		if len(pair[0]) == 1 && pair[0][0] == escapedColon {
			key = tui.Key(':')
		} else if len(pair[0]) == 1 && pair[0][0] == escapedComma {
			key = tui.Key(',')
		} else if len(pair[0]) == 1 && pair[0][0] == escapedPlus {
			key = tui.Key('+')
		} else {
			keys := parseKeyChordsImpl(pair[0], "key name required", exit)
			key = firstKey(keys)
		}
		putAllowed := key.Type == tui.Rune && unicode.IsGraphic(key.Char)
		keymap[key] = parseActionList(pair[1], origPairStr[len(pair[0])+1:], keymap[key], putAllowed, exit)
	}
}

func isExecuteAction(str string) actionType {
	masked := maskActionContents(":" + str)[1:]
	if masked == str {
		// Not masked
		return actIgnore
	}

	prefix := actionNameRegexp.FindString(str)
	switch prefix {
	case "become":
		return actBecome
	case "reload":
		return actReload
	case "reload-sync":
		return actReloadSync
	case "unbind":
		return actUnbind
	case "rebind":
		return actRebind
	case "preview":
		return actPreview
	case "change-border-label":
		return actChangeBorderLabel
	case "change-header":
		return actChangeHeader
	case "change-preview-label":
		return actChangePreviewLabel
	case "change-preview-window":
		return actChangePreviewWindow
	case "change-preview":
		return actChangePreview
	case "change-prompt":
		return actChangePrompt
	case "change-query":
		return actChangeQuery
	case "pos":
		return actPosition
	case "execute":
		return actExecute
	case "execute-silent":
		return actExecuteSilent
	case "execute-multi":
		return actExecuteMulti
	case "put":
		return actPut
	case "transform":
		return actTransform
	case "transform-border-label":
		return actTransformBorderLabel
	case "transform-preview-label":
		return actTransformPreviewLabel
	case "transform-header":
		return actTransformHeader
	case "transform-prompt":
		return actTransformPrompt
	case "transform-query":
		return actTransformQuery
	}
	return actIgnore
}

func parseToggleSort(keymap map[tui.Event][]*action, str string) {
	keys := parseKeyChords(str, "key name required")
	if len(keys) != 1 {
		errorExit("multiple keys specified")
	}
	keymap[firstKey(keys)] = toActions(actToggleSort)
}

func strLines(str string) []string {
	return strings.Split(strings.TrimSuffix(str, "\n"), "\n")
}

func parseSize(str string, maxPercent float64, label string) sizeSpec {
	var val float64
	percent := strings.HasSuffix(str, "%")
	if percent {
		val = atof(str[:len(str)-1])
		if val < 0 {
			errorExit(label + " must be non-negative")
		}
		if val > maxPercent {
			errorExit(fmt.Sprintf("%s too large (max: %d%%)", label, int(maxPercent)))
		}
	} else {
		if strings.Contains(str, ".") {
			errorExit(label + " (without %) must be a non-negative integer")
		}

		val = float64(atoi(str))
		if val < 0 {
			errorExit(label + " must be non-negative")
		}
	}
	return sizeSpec{val, percent}
}

func parseHeight(str string) heightSpec {
	heightSpec := heightSpec{}
	if strings.HasPrefix(str, "~") {
		heightSpec.auto = true
		str = str[1:]
	}
	if strings.HasPrefix(str, "-") {
		if heightSpec.auto {
			errorExit("negative(-) height is not compatible with adaptive(~) height")
		}
		heightSpec.inverse = true
		str = str[1:]
	}

	size := parseSize(str, 100, "height")
	heightSpec.size = size.size
	heightSpec.percent = size.percent
	return heightSpec
}

func parseLayout(str string) layoutType {
	switch str {
	case "default":
		return layoutDefault
	case "reverse":
		return layoutReverse
	case "reverse-list":
		return layoutReverseList
	default:
		errorExit("invalid layout (expected: default / reverse / reverse-list)")
	}
	return layoutDefault
}

func parseInfoStyle(str string) (infoStyle, string) {
	switch str {
	case "default":
		return infoDefault, ""
	case "right":
		return infoRight, ""
	case "inline":
		return infoInline, defaultInfoSep
	case "inline-right":
		return infoInlineRight, ""
	case "hidden":
		return infoHidden, ""
	default:
		prefix := "inline:"
		if strings.HasPrefix(str, prefix) {
			return infoInline, strings.ReplaceAll(str[len(prefix):], "\n", " ")
		}
		errorExit("invalid info style (expected: default|right|hidden|inline[:SEPARATOR]|inline-right)")
	}
	return infoDefault, ""
}

func parsePreviewWindow(opts *previewOpts, input string) {
	parsePreviewWindowImpl(opts, input, errorExit)
}

func parsePreviewWindowImpl(opts *previewOpts, input string, exit func(string)) {
	tokenRegex := regexp.MustCompile(`[:,]*(<([1-9][0-9]*)\(([^)<]+)\)|[^,:]+)`)
	sizeRegex := regexp.MustCompile("^[0-9]+%?$")
	offsetRegex := regexp.MustCompile(`^(\+{-?[0-9]+})?([+-][0-9]+)*(-?/[1-9][0-9]*)?$`)
	headerRegex := regexp.MustCompile("^~(0|[1-9][0-9]*)$")
	tokens := tokenRegex.FindAllStringSubmatch(input, -1)
	var alternative string
	for _, match := range tokens {
		if len(match[2]) > 0 {
			opts.threshold = atoi(match[2])
			alternative = match[3]
			continue
		}
		token := match[1]
		switch token {
		case "":
		case "default":
			*opts = defaultPreviewOpts(opts.command)
		case "hidden":
			opts.hidden = true
		case "nohidden":
			opts.hidden = false
		case "wrap":
			opts.wrap = true
		case "nowrap":
			opts.wrap = false
		case "cycle":
			opts.cycle = true
		case "nocycle":
			opts.cycle = false
		case "up", "top":
			opts.position = posUp
		case "down", "bottom":
			opts.position = posDown
		case "left":
			opts.position = posLeft
		case "right":
			opts.position = posRight
		case "rounded", "border", "border-rounded":
			opts.border = tui.BorderRounded
		case "sharp", "border-sharp":
			opts.border = tui.BorderSharp
		case "border-bold":
			opts.border = tui.BorderBold
		case "border-block":
			opts.border = tui.BorderBlock
		case "border-thinblock":
			opts.border = tui.BorderThinBlock
		case "border-double":
			opts.border = tui.BorderDouble
		case "noborder", "border-none":
			opts.border = tui.BorderNone
		case "border-horizontal":
			opts.border = tui.BorderHorizontal
		case "border-vertical":
			opts.border = tui.BorderVertical
		case "border-up", "border-top":
			opts.border = tui.BorderTop
		case "border-down", "border-bottom":
			opts.border = tui.BorderBottom
		case "border-left":
			opts.border = tui.BorderLeft
		case "border-right":
			opts.border = tui.BorderRight
		case "follow":
			opts.follow = true
		case "nofollow":
			opts.follow = false
		default:
			if headerRegex.MatchString(token) {
				opts.headerLines = atoi(token[1:])
			} else if sizeRegex.MatchString(token) {
				opts.size = parseSize(token, 99, "window size")
			} else if offsetRegex.MatchString(token) {
				opts.scroll = token
			} else {
				exit("invalid preview window option: " + token)
				return
			}
		}
	}
	if len(alternative) > 0 {
		alternativeOpts := *opts
		opts.alternative = &alternativeOpts
		opts.alternative.hidden = false
		opts.alternative.alternative = nil
		parsePreviewWindowImpl(opts.alternative, alternative, exit)
	}
}

func parseMargin(opt string, margin string) [4]sizeSpec {
	margins := strings.Split(margin, ",")
	checked := func(str string) sizeSpec {
		return parseSize(str, 49, opt)
	}
	switch len(margins) {
	case 1:
		m := checked(margins[0])
		return [4]sizeSpec{m, m, m, m}
	case 2:
		tb := checked(margins[0])
		rl := checked(margins[1])
		return [4]sizeSpec{tb, rl, tb, rl}
	case 3:
		t := checked(margins[0])
		rl := checked(margins[1])
		b := checked(margins[2])
		return [4]sizeSpec{t, rl, b, rl}
	case 4:
		return [4]sizeSpec{
			checked(margins[0]), checked(margins[1]),
			checked(margins[2]), checked(margins[3])}
	default:
		errorExit("invalid " + opt + ": " + margin)
	}
	return defaultMargin()
}

func parseOptions(opts *Options, allArgs []string) {
	var historyMax int
	if opts.History == nil {
		historyMax = defaultHistoryMax
	} else {
		historyMax = opts.History.maxSize
	}
	setHistory := func(path string) {
		h, e := NewHistory(path, historyMax)
		if e != nil {
			errorExit(e.Error())
		}
		opts.History = h
	}
	setHistoryMax := func(max int) {
		historyMax = max
		if historyMax < 1 {
			errorExit("history max must be a positive integer")
		}
		if opts.History != nil {
			opts.History.maxSize = historyMax
		}
	}
	validateJumpLabels := false
	for i := 0; i < len(allArgs); i++ {
		arg := allArgs[i]
		switch arg {
		case "--bash":
			opts.Bash = true
			if opts.Zsh || opts.Fish {
				errorExit("cannot specify --bash with --zsh or --fish")
			}
		case "--zsh":
			opts.Zsh = true
			if opts.Bash || opts.Fish {
				errorExit("cannot specify --zsh with --bash or --fish")
			}
		case "--fish":
			opts.Fish = true
			if opts.Bash || opts.Zsh {
				errorExit("cannot specify --fish with --bash or --zsh")
			}
		case "-h", "--help":
			help(exitOk)
		case "-x", "--extended":
			opts.Extended = true
		case "-e", "--exact":
			opts.Fuzzy = false
		case "--extended-exact":
			// Note that we now don't have --no-extended-exact
			opts.Fuzzy = false
			opts.Extended = true
		case "+x", "--no-extended":
			opts.Extended = false
		case "+e", "--no-exact":
			opts.Fuzzy = true
		case "-q", "--query":
			opts.Query = nextString(allArgs, &i, "query string required")
		case "-f", "--filter":
			filter := nextString(allArgs, &i, "query string required")
			opts.Filter = &filter
		case "--literal":
			opts.Normalize = false
		case "--no-literal":
			opts.Normalize = true
		case "--algo":
			opts.FuzzyAlgo = parseAlgo(nextString(allArgs, &i, "algorithm required (v1|v2)"))
		case "--scheme":
			opts.Scheme = strings.ToLower(nextString(allArgs, &i, "scoring scheme required (default|path|history)"))
		case "--expect":
			for k, v := range parseKeyChords(nextString(allArgs, &i, "key names required"), "key names required") {
				opts.Expect[k] = v
			}
		case "--no-expect":
			opts.Expect = make(map[tui.Event]string)
		case "--enabled", "--no-phony":
			opts.Phony = false
		case "--disabled", "--phony":
			opts.Phony = true
		case "--tiebreak":
			opts.Criteria = parseTiebreak(nextString(allArgs, &i, "sort criterion required"))
		case "--bind":
			parseKeymap(opts.Keymap, nextString(allArgs, &i, "bind expression required"), errorExit)
		case "--color":
			_, spec := optionalNextString(allArgs, &i)
			if len(spec) == 0 {
				opts.Theme = tui.EmptyTheme()
			} else {
				opts.Theme = parseTheme(opts.Theme, spec)
			}
		case "--toggle-sort":
			parseToggleSort(opts.Keymap, nextString(allArgs, &i, "key name required"))
		case "-d", "--delimiter":
			opts.Delimiter = delimiterRegexp(nextString(allArgs, &i, "delimiter required"))
		case "-n", "--nth":
			opts.Nth = splitNth(nextString(allArgs, &i, "nth expression required"))
		case "--with-nth":
			opts.WithNth = splitNth(nextString(allArgs, &i, "nth expression required"))
		case "-s", "--sort":
			opts.Sort = optionalNumeric(allArgs, &i, 1)
		case "+s", "--no-sort":
			opts.Sort = 0
		case "--track":
			opts.Track = trackEnabled
		case "--no-track":
			opts.Track = trackDisabled
		case "--tac":
			opts.Tac = true
		case "--no-tac":
			opts.Tac = false
		case "-i":
			opts.Case = CaseIgnore
		case "+i":
			opts.Case = CaseRespect
		case "-m", "--multi":
			opts.Multi = optionalNumeric(allArgs, &i, maxMulti)
		case "+m", "--no-multi":
			opts.Multi = 0
		case "--ansi":
			opts.Ansi = true
		case "--no-ansi":
			opts.Ansi = false
		case "--no-mouse":
			opts.Mouse = false
		case "+c", "--no-color":
			opts.Theme = tui.NoColorTheme()
		case "+2", "--no-256":
			opts.Theme = tui.Default16
		case "--black":
			opts.Black = true
		case "--no-black":
			opts.Black = false
		case "--bold":
			opts.Bold = true
		case "--no-bold":
			opts.Bold = false
		case "--layout":
			opts.Layout = parseLayout(
				nextString(allArgs, &i, "layout required (default / reverse / reverse-list)"))
		case "--reverse":
			opts.Layout = layoutReverse
		case "--no-reverse":
			opts.Layout = layoutDefault
		case "--cycle":
			opts.Cycle = true
		case "--no-cycle":
			opts.Cycle = false
		case "--keep-right":
			opts.KeepRight = true
		case "--no-keep-right":
			opts.KeepRight = false
		case "--hscroll":
			opts.Hscroll = true
		case "--no-hscroll":
			opts.Hscroll = false
		case "--hscroll-off":
			opts.HscrollOff = nextInt(allArgs, &i, "hscroll offset required")
		case "--scroll-off":
			opts.ScrollOff = nextInt(allArgs, &i, "scroll offset required")
		case "--filepath-word":
			opts.FileWord = true
		case "--no-filepath-word":
			opts.FileWord = false
		case "--info":
			opts.InfoStyle, opts.InfoSep = parseInfoStyle(
				nextString(allArgs, &i, "info style required"))
		case "--no-info":
			opts.InfoStyle = infoHidden
		case "--inline-info":
			opts.InfoStyle = infoInline
			opts.InfoSep = defaultInfoSep
		case "--no-inline-info":
			opts.InfoStyle = infoDefault
		case "--separator":
			separator := nextString(allArgs, &i, "separator character required")
			opts.Separator = &separator
		case "--no-separator":
			nosep := ""
			opts.Separator = &nosep
		case "--scrollbar":
			given, bar := optionalNextString(allArgs, &i)
			if given {
				opts.Scrollbar = &bar
			} else {
				opts.Scrollbar = nil
			}
		case "--no-scrollbar":
			noBar := ""
			opts.Scrollbar = &noBar
		case "--jump-labels":
			opts.JumpLabels = nextString(allArgs, &i, "label characters required")
			validateJumpLabels = true
		case "-1", "--select-1":
			opts.Select1 = true
		case "+1", "--no-select-1":
			opts.Select1 = false
		case "-0", "--exit-0":
			opts.Exit0 = true
		case "+0", "--no-exit-0":
			opts.Exit0 = false
		case "--read0":
			opts.ReadZero = true
		case "--no-read0":
			opts.ReadZero = false
		case "--print0":
			opts.Printer = func(str string) { fmt.Print(str, "\x00") }
			opts.PrintSep = "\x00"
		case "--no-print0":
			opts.Printer = func(str string) { fmt.Println(str) }
			opts.PrintSep = "\n"
		case "--print-query":
			opts.PrintQuery = true
		case "--no-print-query":
			opts.PrintQuery = false
		case "--prompt":
			opts.Prompt = nextString(allArgs, &i, "prompt string required")
		case "--pointer":
			opts.Pointer = firstLine(nextString(allArgs, &i, "pointer sign string required"))
		case "--marker":
			opts.Marker = firstLine(nextString(allArgs, &i, "selected sign string required"))
		case "--sync":
			opts.Sync = true
		case "--no-sync":
			opts.Sync = false
		case "--async":
			opts.Sync = false
		case "--no-history":
			opts.History = nil
		case "--history":
			setHistory(nextString(allArgs, &i, "history file path required"))
		case "--history-size":
			setHistoryMax(nextInt(allArgs, &i, "history max size required"))
		case "--no-header":
			opts.Header = []string{}
		case "--no-header-lines":
			opts.HeaderLines = 0
		case "--header":
			opts.Header = strLines(nextString(allArgs, &i, "header string required"))
		case "--header-lines":
			opts.HeaderLines = atoi(
				nextString(allArgs, &i, "number of header lines required"))
		case "--header-first":
			opts.HeaderFirst = true
		case "--no-header-first":
			opts.HeaderFirst = false
		case "--ellipsis":
			opts.Ellipsis = nextString(allArgs, &i, "ellipsis string required")
		case "--preview":
			opts.Preview.command = nextString(allArgs, &i, "preview command required")
		case "--no-preview":
			opts.Preview.command = ""
		case "--preview-window":
			parsePreviewWindow(&opts.Preview,
				nextString(allArgs, &i, "preview window layout required: [up|down|left|right][,SIZE[%]][,border-BORDER_OPT][,wrap][,cycle][,hidden][,+SCROLL[OFFSETS][/DENOM]][,~HEADER_LINES][,default]"))
		case "--height":
			opts.Height = parseHeight(nextString(allArgs, &i, "height required: [~]HEIGHT[%]"))
		case "--min-height":
			opts.MinHeight = nextInt(allArgs, &i, "height required: HEIGHT")
		case "--no-height":
			opts.Height = heightSpec{}
		case "--no-margin":
			opts.Margin = defaultMargin()
		case "--no-padding":
			opts.Padding = defaultMargin()
		case "--no-border":
			opts.BorderShape = tui.BorderNone
		case "--border":
			hasArg, arg := optionalNextString(allArgs, &i)
			opts.BorderShape = parseBorder(arg, !hasArg)
		case "--no-border-label":
			opts.BorderLabel.label = ""
		case "--border-label":
			opts.BorderLabel.label = nextString(allArgs, &i, "label required")
		case "--border-label-pos":
			pos := nextString(allArgs, &i, "label position required (positive or negative integer or 'center')")
			parseLabelPosition(&opts.BorderLabel, pos)
		case "--no-preview-label":
			opts.PreviewLabel.label = ""
		case "--preview-label":
			opts.PreviewLabel.label = nextString(allArgs, &i, "preview label required")
		case "--preview-label-pos":
			pos := nextString(allArgs, &i, "preview label position required (positive or negative integer or 'center')")
			parseLabelPosition(&opts.PreviewLabel, pos)
		case "--no-unicode":
			opts.Unicode = false
		case "--unicode":
			opts.Unicode = true
		case "--ambidouble":
			opts.Ambidouble = true
		case "--no-ambidouble":
			opts.Ambidouble = false
		case "--margin":
			opts.Margin = parseMargin(
				"margin",
				nextString(allArgs, &i, "margin required (TRBL / TB,RL / T,RL,B / T,R,B,L)"))
		case "--padding":
			opts.Padding = parseMargin(
				"padding",
				nextString(allArgs, &i, "padding required (TRBL / TB,RL / T,RL,B / T,R,B,L)"))
		case "--tabstop":
			opts.Tabstop = nextInt(allArgs, &i, "tab stop required")
		case "--listen", "--listen-unsafe":
			given, str := optionalNextString(allArgs, &i)
			addr := defaultListenAddr
			if given {
				var err error
				addr, err = parseListenAddress(str)
				if err != nil {
					errorExit(err.Error())
				}
			}
			opts.ListenAddr = &addr
			opts.Unsafe = arg == "--listen-unsafe"
		case "--no-listen", "--no-listen-unsafe":
			opts.ListenAddr = nil
			opts.Unsafe = false
		case "--clear":
			opts.ClearOnExit = true
		case "--no-clear":
			opts.ClearOnExit = false
		case "--walker":
			opts.WalkerOpts = parseWalkerOpts(nextString(allArgs, &i, "walker options required [file][,dir][,follow][,hidden]"))
		case "--walker-root":
			opts.WalkerRoot = nextString(allArgs, &i, "directory required")
		case "--walker-skip":
			opts.WalkerSkip = filterNonEmpty(strings.Split(nextString(allArgs, &i, "directory names to ignore required"), ","))
		case "--version":
			opts.Version = true
		case "--":
			// Ignored
		default:
			if match, value := optString(arg, "--algo="); match {
				opts.FuzzyAlgo = parseAlgo(value)
			} else if match, value := optString(arg, "--scheme="); match {
				opts.Scheme = strings.ToLower(value)
			} else if match, value := optString(arg, "-q", "--query="); match {
				opts.Query = value
			} else if match, value := optString(arg, "-f", "--filter="); match {
				opts.Filter = &value
			} else if match, value := optString(arg, "-d", "--delimiter="); match {
				opts.Delimiter = delimiterRegexp(value)
			} else if match, value := optString(arg, "--border="); match {
				opts.BorderShape = parseBorder(value, false)
			} else if match, value := optString(arg, "--border-label="); match {
				opts.BorderLabel.label = value
			} else if match, value := optString(arg, "--border-label-pos="); match {
				parseLabelPosition(&opts.BorderLabel, value)
			} else if match, value := optString(arg, "--preview-label="); match {
				opts.PreviewLabel.label = value
			} else if match, value := optString(arg, "--preview-label-pos="); match {
				parseLabelPosition(&opts.PreviewLabel, value)
			} else if match, value := optString(arg, "--prompt="); match {
				opts.Prompt = value
			} else if match, value := optString(arg, "--pointer="); match {
				opts.Pointer = firstLine(value)
			} else if match, value := optString(arg, "--marker="); match {
				opts.Marker = firstLine(value)
			} else if match, value := optString(arg, "-n", "--nth="); match {
				opts.Nth = splitNth(value)
			} else if match, value := optString(arg, "--with-nth="); match {
				opts.WithNth = splitNth(value)
			} else if match, _ := optString(arg, "-s", "--sort="); match {
				opts.Sort = 1 // Don't care
			} else if match, value := optString(arg, "-m", "--multi="); match {
				opts.Multi = atoi(value)
			} else if match, value := optString(arg, "--height="); match {
				opts.Height = parseHeight(value)
			} else if match, value := optString(arg, "--min-height="); match {
				opts.MinHeight = atoi(value)
			} else if match, value := optString(arg, "--layout="); match {
				opts.Layout = parseLayout(value)
			} else if match, value := optString(arg, "--info="); match {
				opts.InfoStyle, opts.InfoSep = parseInfoStyle(value)
			} else if match, value := optString(arg, "--separator="); match {
				opts.Separator = &value
			} else if match, value := optString(arg, "--scrollbar="); match {
				opts.Scrollbar = &value
			} else if match, value := optString(arg, "--toggle-sort="); match {
				parseToggleSort(opts.Keymap, value)
			} else if match, value := optString(arg, "--expect="); match {
				for k, v := range parseKeyChords(value, "key names required") {
					opts.Expect[k] = v
				}
			} else if match, value := optString(arg, "--tiebreak="); match {
				opts.Criteria = parseTiebreak(value)
			} else if match, value := optString(arg, "--color="); match {
				opts.Theme = parseTheme(opts.Theme, value)
			} else if match, value := optString(arg, "--bind="); match {
				parseKeymap(opts.Keymap, value, errorExit)
			} else if match, value := optString(arg, "--history="); match {
				setHistory(value)
			} else if match, value := optString(arg, "--history-size="); match {
				setHistoryMax(atoi(value))
			} else if match, value := optString(arg, "--header="); match {
				opts.Header = strLines(value)
			} else if match, value := optString(arg, "--header-lines="); match {
				opts.HeaderLines = atoi(value)
			} else if match, value := optString(arg, "--ellipsis="); match {
				opts.Ellipsis = value
			} else if match, value := optString(arg, "--preview="); match {
				opts.Preview.command = value
			} else if match, value := optString(arg, "--preview-window="); match {
				parsePreviewWindow(&opts.Preview, value)
			} else if match, value := optString(arg, "--margin="); match {
				opts.Margin = parseMargin("margin", value)
			} else if match, value := optString(arg, "--padding="); match {
				opts.Padding = parseMargin("padding", value)
			} else if match, value := optString(arg, "--tabstop="); match {
				opts.Tabstop = atoi(value)
			} else if match, value := optString(arg, "--listen="); match {
				addr, err := parseListenAddress(value)
				if err != nil {
					errorExit(err.Error())
				}
				opts.ListenAddr = &addr
				opts.Unsafe = false
			} else if match, value := optString(arg, "--listen-unsafe="); match {
				addr, err := parseListenAddress(value)
				if err != nil {
					errorExit(err.Error())
				}
				opts.ListenAddr = &addr
				opts.Unsafe = true
			} else if match, value := optString(arg, "--walker="); match {
				opts.WalkerOpts = parseWalkerOpts(value)
			} else if match, value := optString(arg, "--walker-root="); match {
				opts.WalkerRoot = value
			} else if match, value := optString(arg, "--walker-skip="); match {
				opts.WalkerSkip = filterNonEmpty(strings.Split(value, ","))
			} else if match, value := optString(arg, "--hscroll-off="); match {
				opts.HscrollOff = atoi(value)
			} else if match, value := optString(arg, "--scroll-off="); match {
				opts.ScrollOff = atoi(value)
			} else if match, value := optString(arg, "--jump-labels="); match {
				opts.JumpLabels = value
				validateJumpLabels = true
			} else {
				errorExit("unknown option: " + arg)
			}
		}
	}

	if opts.HeaderLines < 0 {
		errorExit("header lines must be a non-negative integer")
	}

	if opts.HscrollOff < 0 {
		errorExit("hscroll offset must be a non-negative integer")
	}

	if opts.ScrollOff < 0 {
		errorExit("scroll offset must be a non-negative integer")
	}

	if opts.Tabstop < 1 {
		errorExit("tab stop must be a positive integer")
	}

	if len(opts.JumpLabels) == 0 {
		errorExit("empty jump labels")
	}

	if validateJumpLabels {
		for _, r := range opts.JumpLabels {
			if r < 32 || r > 126 {
				errorExit("non-ascii jump labels are not allowed")
			}
		}
	}
}

func validateSign(sign string, signOptName string) error {
	if sign == "" {
		return fmt.Errorf("%v cannot be empty", signOptName)
	}
	if uniseg.StringWidth(sign) > 2 {
		return fmt.Errorf("%v display width should be up to 2", signOptName)
	}
	return nil
}

func postProcessOptions(opts *Options) {
	if opts.Ambidouble {
		uniseg.EastAsianAmbiguousWidth = 2
	}

	if err := validateSign(opts.Pointer, "pointer"); err != nil {
		errorExit(err.Error())
	}

	if err := validateSign(opts.Marker, "marker"); err != nil {
		errorExit(err.Error())
	}

	if !opts.Version && !tui.IsLightRendererSupported() && opts.Height.size > 0 {
		errorExit("--height option is currently not supported on this platform")
	}

	if opts.Scrollbar != nil {
		runes := []rune(*opts.Scrollbar)
		if len(runes) > 2 {
			errorExit("--scrollbar should be given one or two characters")
		}
		for _, r := range runes {
			if uniseg.StringWidth(string(r)) != 1 {
				errorExit("scrollbar display width should be 1")
			}
		}
	}

	// Default actions for CTRL-N / CTRL-P when --history is set
	if opts.History != nil {
		if _, prs := opts.Keymap[tui.CtrlP.AsEvent()]; !prs {
			opts.Keymap[tui.CtrlP.AsEvent()] = toActions(actPrevHistory)
		}
		if _, prs := opts.Keymap[tui.CtrlN.AsEvent()]; !prs {
			opts.Keymap[tui.CtrlN.AsEvent()] = toActions(actNextHistory)
		}
	}

	// Extend the default key map
	keymap := defaultKeymap()
	for key, actions := range opts.Keymap {
		reordered := []*action{}
		for _, act := range actions {
			switch act.t {
			case actToggleSort:
				// To display "+S"/"-S" on info line
				opts.ToggleSort = true
			case actTogglePreview, actShowPreview, actHidePreview, actChangePreviewWindow:
				reordered = append(reordered, act)
			}
		}

		// Re-organize actions so that we put actions that change the preview window first in the list.
		//  *  change-preview-window(up,+10)+preview(sleep 3; cat {})+change-preview-window(up,+20)
		//  -> change-preview-window(up,+10)+change-preview-window(up,+20)+preview(sleep 3; cat {})
		if len(reordered) > 0 {
			for _, act := range actions {
				switch act.t {
				case actTogglePreview, actShowPreview, actHidePreview, actChangePreviewWindow:
				default:
					reordered = append(reordered, act)
				}
			}
			actions = reordered
		}
		keymap[key] = actions
	}
	opts.Keymap = keymap

	// If 'double-click' is left unbound, bind it to the action bound to 'enter'
	if _, prs := opts.Keymap[tui.DoubleClick.AsEvent()]; !prs {
		opts.Keymap[tui.DoubleClick.AsEvent()] = opts.Keymap[tui.CtrlM.AsEvent()]
	}

	if opts.Height.auto {
		for _, s := range []sizeSpec{opts.Margin[0], opts.Margin[2]} {
			if s.percent {
				errorExit("adaptive height is not compatible with top/bottom percent margin")
			}
		}
		for _, s := range []sizeSpec{opts.Padding[0], opts.Padding[2]} {
			if s.percent {
				errorExit("adaptive height is not compatible with top/bottom percent padding")
			}
		}
	}

	// If we're not using extended search mode, --nth option becomes irrelevant
	// if it contains the whole range
	if !opts.Extended || len(opts.Nth) == 1 {
		for _, r := range opts.Nth {
			if r.begin == rangeEllipsis && r.end == rangeEllipsis {
				opts.Nth = make([]Range, 0)
				return
			}
		}
	}

	if opts.Bold {
		theme := opts.Theme
		boldify := func(c tui.ColorAttr) tui.ColorAttr {
			dup := c
			if (c.Attr & tui.AttrRegular) == 0 {
				dup.Attr |= tui.Bold
			}
			return dup
		}
		theme.Current = boldify(theme.Current)
		theme.CurrentMatch = boldify(theme.CurrentMatch)
		theme.Prompt = boldify(theme.Prompt)
		theme.Input = boldify(theme.Input)
		theme.Cursor = boldify(theme.Cursor)
		theme.Spinner = boldify(theme.Spinner)
	}

	if opts.Scheme != "default" {
		processScheme(opts)
	}
}

func expectsArbitraryString(opt string) bool {
	switch opt {
	case "-q", "--query", "-f", "--filter", "--header", "--prompt":
		return true
	}
	return false
}

// ParseOptions parses command-line options
func ParseOptions() *Options {
	opts := defaultOptions()

	for idx, arg := range os.Args[1:] {
		if arg == "--version" && (idx == 0 || idx > 0 && !expectsArbitraryString(os.Args[idx])) {
			opts.Version = true
			return opts
		}
	}

	// 1. Options from $FZF_DEFAULT_OPTS_FILE
	if path := os.Getenv("FZF_DEFAULT_OPTS_FILE"); path != "" {
		bytes, err := os.ReadFile(path)
		if err != nil {
			errorContext = "$FZF_DEFAULT_OPTS_FILE: "
			errorExit(err.Error())
		}

		words, parseErr := shellwords.Parse(string(bytes))
		if parseErr != nil {
			errorContext = path + ": "
			errorExit(parseErr.Error())
		}
		if len(words) > 0 {
			parseOptions(opts, words)
		}
	}

	// 2. Options from $FZF_DEFAULT_OPTS string
	words, parseErr := shellwords.Parse(os.Getenv("FZF_DEFAULT_OPTS"))
	errorContext = "$FZF_DEFAULT_OPTS: "
	if parseErr != nil {
		errorExit(parseErr.Error())
	}
	if len(words) > 0 {
		parseOptions(opts, words)
	}

	// 3. Options from command-line arguments
	errorContext = ""
	parseOptions(opts, os.Args[1:])

	postProcessOptions(opts)
	return opts
}<|MERGE_RESOLUTION|>--- conflicted
+++ resolved
@@ -124,18 +124,16 @@
                            (To allow remote process execution, use --listen-unsafe)
     --version              Display version information and exit
 
-<<<<<<< HEAD
-  Shell integration
-    --bash                 Print script to set up Bash shell integration
-    --zsh                  Print script to set up Zsh shell integration
-    --fish                 Print script to set up Fish shell integration
-=======
   Directory traversal      (Only used when $FZF_DEFAULT_COMMAND is not set)
     --walker=OPTS          [file][,dir][,follow][,hidden] (default: file,follow,hidden)
     --walker-root=DIR      Root directory from which to start walker (default: .)
     --walker-skip=DIRS     Comma-separated list of directory names to skip
                            (default: .git,node_modules)
->>>>>>> d282a164
+
+  Shell integration
+    --bash                 Print script to set up Bash shell integration
+    --zsh                  Print script to set up Zsh shell integration
+    --fish                 Print script to set up Fish shell integration
 
   Environment variables
     FZF_DEFAULT_COMMAND    Default command to use when input is tty
