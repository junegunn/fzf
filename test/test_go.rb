#!/usr/bin/env ruby
# encoding: utf-8
# frozen_string_literal: true

# rubocop:disable Metrics/LineLength
# rubocop:disable Metrics/MethodLength

require 'minitest/autorun'
require 'fileutils'
require 'English'
require 'shellwords'
require 'erb'
require 'tempfile'

TEMPLATE = DATA.read
UNSETS = %w[
  FZF_DEFAULT_COMMAND FZF_DEFAULT_OPTS
  FZF_CTRL_T_COMMAND FZF_CTRL_T_OPTS
  FZF_ALT_C_COMMAND
  FZF_ALT_C_OPTS FZF_CTRL_R_OPTS
  fish_history
].freeze
DEFAULT_TIMEOUT = 20

FILE = File.expand_path(__FILE__)
BASE = File.expand_path('..', __dir__)
Dir.chdir(BASE)
FZF = "FZF_DEFAULT_OPTS= FZF_DEFAULT_COMMAND= #{BASE}/bin/fzf"

class NilClass
  def include?(_str)
    false
  end

  def start_with?(_str)
    false
  end

  def end_with?(_str)
    false
  end
end

def wait
  since = Time.now
  while Time.now - since < DEFAULT_TIMEOUT
    return if yield
    sleep 0.05
  end
  raise 'timeout'
end

class Shell
  class << self
    def bash
      @bash ||=
        begin
          bashrc = '/tmp/fzf.bash'
          File.open(bashrc, 'w') do |f|
            f.puts(ERB.new(TEMPLATE).result(binding))
          end

          "bash --rcfile #{bashrc}"
        end
    end

    def zsh
      @zsh ||=
        begin
          zdotdir = '/tmp/fzf-zsh'
          FileUtils.rm_rf(zdotdir)
          FileUtils.mkdir_p(zdotdir)
          File.open("#{zdotdir}/.zshrc", 'w') do |f|
            f.puts(ERB.new(TEMPLATE).result(binding))
          end
          "ZDOTDIR=#{zdotdir} zsh"
        end
    end

    def fish
      UNSETS.map { |v| v + '= ' }.join + 'fish'
    end
  end
end

class Tmux
  attr_reader :win

  def initialize(shell = :bash)
    @win = go("new-window -d -P -F '#I' '#{Shell.send(shell)}'").first
    go("set-window-option -t #{@win} pane-base-index 0")
    return unless shell == :fish

    send_keys('function fish_prompt; end; clear', :Enter)
    self.until(&:empty?)
  end

  def kill
    go("kill-window -t #{win} 2> /dev/null")
  end

  def send_keys(*args)
    target =
      if args.last.is_a?(Hash)
        hash = args.pop
        go("select-window -t #{win}")
        "#{win}.#{hash[:pane]}"
      else
        win
      end
    enum = (args + [nil]).each_cons(2)
    loop do
      pair = enum.next
      if pair.first == :Escape
        arg = pair.compact.map { |key| %("#{key}") }.join(' ')
        go(%(send-keys -t #{target} #{arg}))
        enum.next if pair.last
      else
        go(%(send-keys -t #{target} "#{pair.first}"))
      end
      break unless pair.last
    end
  end

  def paste(str)
    system('tmux', 'setb', str, ';', 'pasteb', '-t', win, ';', 'send-keys', '-t', win, 'Enter')
  end

  def capture(pane = 0)
<<<<<<< HEAD
    go("capture-pane -p -t #{win}.#{pane}")
=======
    File.unlink TEMPNAME while File.exist? TEMPNAME
    wait do
      go("capture-pane -t #{win}.#{pane} \\; save-buffer #{TEMPNAME} 2> /dev/null")
      $CHILD_STATUS.exitstatus.zero?
    end
    File.read(TEMPNAME).split($INPUT_RECORD_SEPARATOR).reverse.drop_while(&:empty?).reverse
>>>>>>> 7bf1f2cc
  end

  def until(refresh = false, pane = 0)
    lines = nil
    begin
      wait do
        lines = capture(pane)
        class << lines
          def counts
            lazy
              .map { |l| l.scan %r{^. ([0-9]+)\/([0-9]+)( \(([0-9]+)\))?} }
              .reject(&:empty?)
              .first&.first&.map(&:to_i)&.values_at(0, 1, 3) || [0, 0, 0]
          end

          def match_count
            counts[0]
          end

          def item_count
            counts[1]
          end

          def select_count
            counts[2]
          end

          def any_include?(val)
            method = val.is_a?(Regexp) ? :match : :include?
            select { |line| line.send method, val }.first
          end
        end
        yield(lines).tap do |ok|
          send_keys 'C-l' if refresh && !ok
        end
      end
    rescue StandardError
      puts $ERROR_INFO.backtrace
      puts '>' * 80
      puts lines
      puts '<' * 80
      raise
    end
    lines
  end

  def prepare
    tries = 0
    begin
      self.until do |lines|
        send_keys ' ', 'C-u', 'hello', :Left, :Right
        lines[-1].end_with?('hello')
      end
    rescue StandardError
      (tries += 1) < 5 ? retry : raise
    end
    send_keys 'C-u'
  end

  private

  def go(*args)
    `tmux #{args.join ' '}`.split($INPUT_RECORD_SEPARATOR)
  end
end

class TestBase < Minitest::Test
  TEMPNAME = '/tmp/output'

  attr_reader :tmux

  def tempname
    @temp_suffix ||= 0
    [TEMPNAME,
     caller_locations.map(&:label).find { |l| l =~ /^test_/ },
     @temp_suffix].join '-'
  end

  def writelines(path, lines)
    File.unlink path while File.exist? path
    File.open(path, 'w') { |f| f << lines.join($INPUT_RECORD_SEPARATOR) + $INPUT_RECORD_SEPARATOR }
  end

  def readonce
    wait { File.exist?(tempname) }
    File.read(tempname)
  ensure
    File.unlink tempname while File.exist?(tempname)
    @temp_suffix += 1
    tmux.prepare
  end

  def fzf(*opts)
    fzf!(*opts) + " > #{tempname}.tmp; mv #{tempname}.tmp #{tempname}"
  end

  def fzf!(*opts)
    opts = opts.map do |o|
      case o
      when Symbol
        o = o.to_s
        o.length > 1 ? "--#{o.tr('_', '-')}" : "-#{o}"
      when String, Numeric
        o.to_s
      end
    end.compact
    "#{FZF} #{opts.join ' '}"
  end
end

class TestGoFZF < TestBase
  def setup
    super
    @tmux = Tmux.new
  end

  def teardown
    @tmux.kill
  end

  def test_vanilla
    tmux.send_keys "seq 1 100000 | #{fzf}", :Enter
    tmux.until { |lines| lines.last =~ /^>/ && lines[-2] =~ /^  100000/ }
    lines = tmux.capture
    assert_equal '  2',             lines[-4]
    assert_equal '> 1',             lines[-3]
    assert_equal '  100000/100000', lines[-2]
    assert_equal '>',               lines[-1]

    # Testing basic key bindings
    tmux.send_keys '99', 'C-a', '1', 'C-f', '3', 'C-b', 'C-h', 'C-u', 'C-e', 'C-y', 'C-k', 'Tab', 'BTab'
    tmux.until do |lines|
      '> 3910'       == lines[-4] &&
      '  391'        == lines[-3] &&
      '  856/100000' == lines[-2] &&
      '> 391'        == lines[-1]
    end

    tmux.send_keys :Enter
    assert_equal '3910', readonce.chomp
  end

  def test_fzf_default_command
    tmux.send_keys fzf.sub('FZF_DEFAULT_COMMAND=', "FZF_DEFAULT_COMMAND='echo hello'"), :Enter
    tmux.until { |lines| lines.last =~ /^>/ }

    tmux.send_keys :Enter
    assert_equal 'hello', readonce.chomp
  end

  def test_fzf_default_command_failure
    tmux.send_keys fzf.sub('FZF_DEFAULT_COMMAND=', 'FZF_DEFAULT_COMMAND=false'), :Enter
    tmux.until { |lines| lines[-2].include?('Command failed: false') }
    tmux.send_keys :Enter
  end

  def test_key_bindings
    tmux.send_keys "#{FZF} -q 'foo bar foo-bar'", :Enter
    tmux.until { |lines| lines.last =~ /^>/ }

    # CTRL-A
    tmux.send_keys 'C-A', '('
    tmux.until { |lines| lines.last == '> (foo bar foo-bar' }

    # META-F
    tmux.send_keys :Escape, :f, ')'
    tmux.until { |lines| lines.last == '> (foo) bar foo-bar' }

    # CTRL-B
    tmux.send_keys 'C-B', 'var'
    tmux.until { |lines| lines.last == '> (foovar) bar foo-bar' }

    # Left, CTRL-D
    tmux.send_keys :Left, :Left, 'C-D'
    tmux.until { |lines| lines.last == '> (foovr) bar foo-bar' }

    # META-BS
    tmux.send_keys :Escape, :BSpace
    tmux.until { |lines| lines.last == '> (r) bar foo-bar' }

    # CTRL-Y
    tmux.send_keys 'C-Y', 'C-Y'
    tmux.until { |lines| lines.last == '> (foovfoovr) bar foo-bar' }

    # META-B
    tmux.send_keys :Escape, :b, :Space, :Space
    tmux.until { |lines| lines.last == '> (  foovfoovr) bar foo-bar' }

    # CTRL-F / Right
    tmux.send_keys 'C-F', :Right, '/'
    tmux.until { |lines| lines.last == '> (  fo/ovfoovr) bar foo-bar' }

    # CTRL-H / BS
    tmux.send_keys 'C-H', :BSpace
    tmux.until { |lines| lines.last == '> (  fovfoovr) bar foo-bar' }

    # CTRL-E
    tmux.send_keys 'C-E', 'baz'
    tmux.until { |lines| lines.last == '> (  fovfoovr) bar foo-barbaz' }

    # CTRL-U
    tmux.send_keys 'C-U'
    tmux.until { |lines| lines.last == '>' }

    # CTRL-Y
    tmux.send_keys 'C-Y'
    tmux.until { |lines| lines.last == '> (  fovfoovr) bar foo-barbaz' }

    # CTRL-W
    tmux.send_keys 'C-W', 'bar-foo'
    tmux.until { |lines| lines.last == '> (  fovfoovr) bar bar-foo' }

    # META-D
    tmux.send_keys :Escape, :b, :Escape, :b, :Escape, :d, 'C-A', 'C-Y'
    tmux.until { |lines| lines.last == '> bar(  fovfoovr) bar -foo' }

    # CTRL-M
    tmux.send_keys 'C-M'
    tmux.until { |lines| lines.last !~ /^>/ }
  end

  def test_file_word
    tmux.send_keys "#{FZF} -q '--/foo bar/foo-bar/baz' --filepath-word", :Enter
    tmux.until { |lines| lines.last =~ /^>/ }

    tmux.send_keys :Escape, :b
    tmux.send_keys :Escape, :b
    tmux.send_keys :Escape, :b
    tmux.send_keys :Escape, :d
    tmux.send_keys :Escape, :f
    tmux.send_keys :Escape, :BSpace
    tmux.until { |lines| lines.last == '> --///baz' }
  end

  def test_multi_order
    tmux.send_keys "seq 1 10 | #{fzf :multi}", :Enter
    tmux.until { |lines| lines.last =~ /^>/ }

    tmux.send_keys :Tab, :Up, :Up, :Tab, :Tab, :Tab, # 3, 2
                   'C-K', 'C-K', 'C-K', 'C-K', :BTab, :BTab, # 5, 6
                   :PgUp, 'C-J', :Down, :Tab, :Tab # 8, 7
    tmux.until { |lines| lines[-2].include? '(6)' }
    tmux.send_keys 'C-M'
    assert_equal %w[3 2 5 6 8 7], readonce.split($INPUT_RECORD_SEPARATOR)
  end

  def test_multi_max
    tmux.send_keys "seq 1 10 | #{FZF} -m 3 --bind A:select-all,T:toggle-all --preview 'echo [{+}]/{}'", :Enter

    tmux.until { |lines| lines.item_count == 10 }

    tmux.send_keys '1'
    tmux.until do |lines|
      lines[1].include?('[1]/1') && lines[-2].include?('2/10')
    end

    tmux.send_keys 'A'
    tmux.until do |lines|
      lines[1].include?('[1 10]/1') && lines[-2].include?('2/10 (2/3)')
    end

    tmux.send_keys :BSpace
    tmux.until { |lines| lines[-2].include?('10/10 (2/3)') }

    tmux.send_keys 'T'
    tmux.until do |lines|
      lines[1].include?('[2 3 4]/1') && lines[-2].include?('10/10 (3/3)')
    end

    %w[T A].each do |key|
      tmux.send_keys key
      tmux.until do |lines|
        lines[1].include?('[1 5 6]/1') && lines[-2].include?('10/10 (3/3)')
      end
    end

    tmux.send_keys :BTab
    tmux.until do |lines|
      lines[1].include?('[5 6]/2') && lines[-2].include?('10/10 (2/3)')
    end

    [:BTab, :BTab, 'A'].each do |key|
      tmux.send_keys key
      tmux.until do |lines|
        lines[1].include?('[5 6 2]/3') && lines[-2].include?('10/10 (3/3)')
      end
    end

    tmux.send_keys '2'
    tmux.until { |lines| lines[-2].include?('1/10 (3/3)') }

    tmux.send_keys 'T'
    tmux.until do |lines|
      lines[1].include?('[5 6]/2') && lines[-2].include?('1/10 (2/3)')
    end

    tmux.send_keys :BSpace
    tmux.until { |lines| lines[-2].include?('10/10 (2/3)') }

    tmux.send_keys 'A'
    tmux.until do |lines|
      lines[1].include?('[5 6 1]/1') && lines[-2].include?('10/10 (3/3)')
    end
  end

  def test_with_nth
    [true, false].each do |multi|
      tmux.send_keys "(echo '  1st 2nd 3rd/';
                       echo '  first second third/') |
                       #{fzf multi && :multi, :x, :nth, 2, :with_nth, '2,-1,1'}",
                     :Enter
      tmux.until { |lines| lines[-2].include?('2/2') }

      # Transformed list
      lines = tmux.capture
      assert_equal '  second third/first', lines[-4]
      assert_equal '> 2nd 3rd/1st',        lines[-3]

      # However, the output must not be transformed
      if multi
        tmux.send_keys :BTab, :BTab
        tmux.until { |lines| lines[-2].include?('(2)') }
        tmux.send_keys :Enter
        assert_equal ['  1st 2nd 3rd/', '  first second third/'], readonce.split($INPUT_RECORD_SEPARATOR)
      else
        tmux.send_keys '^', '3'
        tmux.until { |lines| lines[-2].include?('1/2') }
        tmux.send_keys :Enter
        assert_equal ['  1st 2nd 3rd/'], readonce.split($INPUT_RECORD_SEPARATOR)
      end
    end
  end

  def test_scroll
    [true, false].each do |rev|
      tmux.send_keys "seq 1 100 | #{fzf rev && :reverse}", :Enter
      tmux.until { |lines| lines.include? '  100/100' }
      tmux.send_keys(*Array.new(110) { rev ? :Down : :Up })
      tmux.until { |lines| lines.include? '> 100' }
      tmux.send_keys :Enter
      assert_equal '100', readonce.chomp
    end
  end

  def test_select_1
    tmux.send_keys "seq 1 100 | #{fzf :with_nth, '..,..', :print_query, :q, 5555, :'1'}", :Enter
    assert_equal %w[5555 55], readonce.split($INPUT_RECORD_SEPARATOR)
  end

  def test_exit_0
    tmux.send_keys "seq 1 100 | #{fzf :with_nth, '..,..', :print_query, :q, 555_555, :'0'}", :Enter
    assert_equal ['555555'], readonce.split($INPUT_RECORD_SEPARATOR)
  end

  def test_select_1_exit_0_fail
    [:'0', :'1', %i[1 0]].each do |opt|
      tmux.send_keys "seq 1 100 | #{fzf :print_query, :multi, :q, 5, *opt}", :Enter
      tmux.until { |lines| lines.last =~ /^> 5/ }
      tmux.send_keys :BTab, :BTab, :BTab
      tmux.until { |lines| lines[-2].include?('(3)') }
      tmux.send_keys :Enter
      assert_equal %w[5 5 50 51], readonce.split($INPUT_RECORD_SEPARATOR)
    end
  end

  def test_query_unicode
    tmux.paste "(echo abc; echo $'\\352\\260\\200\\353\\202\\230\\353\\213\\244') | #{fzf :query, "$'\\352\\260\\200\\353\\213\\244'"}"
    tmux.until { |lines| lines[-2].include? '1/2' }
    tmux.send_keys :Enter
    assert_equal ['가나다'], readonce.split($INPUT_RECORD_SEPARATOR)
  end

  def test_sync
    tmux.send_keys "seq 1 100 | #{fzf! :multi} | awk '{print \\$1 \\$1}' | #{fzf :sync}", :Enter
    tmux.until { |lines| lines[-1] == '>' }
    tmux.send_keys 9
    tmux.until { |lines| lines[-2] == '  19/100' }
    tmux.send_keys :BTab, :BTab, :BTab
    tmux.until { |lines| lines[-2].include?('(3)') }
    tmux.send_keys :Enter
    tmux.until { |lines| lines[-1] == '>' }
    tmux.send_keys 'C-K', :Enter
    assert_equal ['9090'], readonce.split($INPUT_RECORD_SEPARATOR)
  end

  def test_tac
    tmux.send_keys "seq 1 1000 | #{fzf :tac, :multi}", :Enter
    tmux.until { |lines| lines[-2].include? '1000/1000' }
    tmux.send_keys :BTab, :BTab, :BTab
    tmux.until { |lines| lines[-2].include?('(3)') }
    tmux.send_keys :Enter
    assert_equal %w[1000 999 998], readonce.split($INPUT_RECORD_SEPARATOR)
  end

  def test_tac_sort
    tmux.send_keys "seq 1 1000 | #{fzf :tac, :multi}", :Enter
    tmux.until { |lines| lines[-2].include? '1000/1000' }
    tmux.send_keys '99'
    tmux.until { |lines| lines[-2].include? '28/1000' }
    tmux.send_keys :BTab, :BTab, :BTab
    tmux.until { |lines| lines[-2].include?('(3)') }
    tmux.send_keys :Enter
    assert_equal %w[99 999 998], readonce.split($INPUT_RECORD_SEPARATOR)
  end

  def test_tac_nosort
    tmux.send_keys "seq 1 1000 | #{fzf :tac, :no_sort, :multi}", :Enter
    tmux.until { |lines| lines[-2].include? '1000/1000' }
    tmux.send_keys '00'
    tmux.until { |lines| lines[-2].include? '10/1000' }
    tmux.send_keys :BTab, :BTab, :BTab
    tmux.until { |lines| lines[-2].include?('(3)') }
    tmux.send_keys :Enter
    assert_equal %w[1000 900 800], readonce.split($INPUT_RECORD_SEPARATOR)
  end

  def test_expect
    test = lambda do |key, feed, expected = key|
      tmux.send_keys "seq 1 100 | #{fzf :expect, key}; sync", :Enter
      tmux.until { |lines| lines[-2].include? '100/100' }
      tmux.send_keys '55'
      tmux.until { |lines| lines[-2].include? '1/100' }
      tmux.send_keys(*feed)
      tmux.prepare
      assert_equal [expected, '55'], readonce.split($INPUT_RECORD_SEPARATOR)
    end
    test.call 'ctrl-t', 'C-T'
    test.call 'ctrl-t', 'Enter', ''
    test.call 'alt-c', %i[Escape c]
    test.call 'f1', 'f1'
    test.call 'f2', 'f2'
    test.call 'f3', 'f3'
    test.call 'f2,f4', 'f2', 'f2'
    test.call 'f2,f4', 'f4', 'f4'
    test.call 'alt-/', %i[Escape /]
    %w[f5 f6 f7 f8 f9 f10].each do |key|
      test.call 'f5,f6,f7,f8,f9,f10', key, key
    end
    test.call '@', '@'
  end

  def test_expect_print_query
    tmux.send_keys "seq 1 100 | #{fzf '--expect=alt-z', :print_query}", :Enter
    tmux.until { |lines| lines[-2].include? '100/100' }
    tmux.send_keys '55'
    tmux.until { |lines| lines[-2].include? '1/100' }
    tmux.send_keys :Escape, :z
    assert_equal ['55', 'alt-z', '55'], readonce.split($INPUT_RECORD_SEPARATOR)
  end

  def test_expect_printable_character_print_query
    tmux.send_keys "seq 1 100 | #{fzf '--expect=z --print-query'}", :Enter
    tmux.until { |lines| lines[-2].include? '100/100' }
    tmux.send_keys '55'
    tmux.until { |lines| lines[-2].include? '1/100' }
    tmux.send_keys 'z'
    assert_equal %w[55 z 55], readonce.split($INPUT_RECORD_SEPARATOR)
  end

  def test_expect_print_query_select_1
    tmux.send_keys "seq 1 100 | #{fzf '-q55 -1 --expect=alt-z --print-query'}", :Enter
    assert_equal ['55', '', '55'], readonce.split($INPUT_RECORD_SEPARATOR)
  end

  def test_toggle_sort
    ['--toggle-sort=ctrl-r', '--bind=ctrl-r:toggle-sort'].each do |opt|
      tmux.send_keys "seq 1 111 | #{fzf "-m +s --tac #{opt} -q11"}", :Enter
      tmux.until { |lines| lines[-3].include? '> 111' }
      tmux.send_keys :Tab
      tmux.until { |lines| lines[-2].include? '4/111 -S (1)' }
      tmux.send_keys 'C-R'
      tmux.until { |lines| lines[-3].include? '> 11' }
      tmux.send_keys :Tab
      tmux.until { |lines| lines[-2].include? '4/111 +S (2)' }
      tmux.send_keys :Enter
      assert_equal %w[111 11], readonce.split($INPUT_RECORD_SEPARATOR)
    end
  end

  def test_unicode_case
    writelines tempname, %w[строКА1 СТРОКА2 строка3 Строка4]
    assert_equal %w[СТРОКА2 Строка4], `#{FZF} -fС < #{tempname}`.split($INPUT_RECORD_SEPARATOR)
    assert_equal %w[строКА1 СТРОКА2 строка3 Строка4], `#{FZF} -fс < #{tempname}`.split($INPUT_RECORD_SEPARATOR)
  end

  def test_tiebreak
    input = %w[
      --foobar--------
      -----foobar---
      ----foobar--
      -------foobar-
    ]
    writelines tempname, input

    assert_equal input, `#{FZF} -ffoobar --tiebreak=index < #{tempname}`.split($INPUT_RECORD_SEPARATOR)

    by_length = %w[
      ----foobar--
      -----foobar---
      -------foobar-
      --foobar--------
    ]
    assert_equal by_length, `#{FZF} -ffoobar < #{tempname}`.split($INPUT_RECORD_SEPARATOR)
    assert_equal by_length, `#{FZF} -ffoobar --tiebreak=length < #{tempname}`.split($INPUT_RECORD_SEPARATOR)

    by_begin = %w[
      --foobar--------
      ----foobar--
      -----foobar---
      -------foobar-
    ]
    assert_equal by_begin, `#{FZF} -ffoobar --tiebreak=begin < #{tempname}`.split($INPUT_RECORD_SEPARATOR)
    assert_equal by_begin, `#{FZF} -f"!z foobar" -x --tiebreak begin < #{tempname}`.split($INPUT_RECORD_SEPARATOR)

    assert_equal %w[
      -------foobar-
      ----foobar--
      -----foobar---
      --foobar--------
    ], `#{FZF} -ffoobar --tiebreak end < #{tempname}`.split($INPUT_RECORD_SEPARATOR)

    assert_equal input, `#{FZF} -f"!z" -x --tiebreak end < #{tempname}`.split($INPUT_RECORD_SEPARATOR)
  end

  def test_tiebreak_index_begin
    writelines tempname, [
      'xoxxxxxoxx',
      'xoxxxxxox',
      'xxoxxxoxx',
      'xxxoxoxxx',
      'xxxxoxox',
      '  xxoxoxxx'
    ]

    assert_equal [
      'xxxxoxox',
      '  xxoxoxxx',
      'xxxoxoxxx',
      'xxoxxxoxx',
      'xoxxxxxox',
      'xoxxxxxoxx'
    ], `#{FZF} -foo < #{tempname}`.split($INPUT_RECORD_SEPARATOR)

    assert_equal [
      'xxxoxoxxx',
      'xxxxoxox',
      '  xxoxoxxx',
      'xxoxxxoxx',
      'xoxxxxxoxx',
      'xoxxxxxox'
    ], `#{FZF} -foo --tiebreak=index < #{tempname}`.split($INPUT_RECORD_SEPARATOR)

    # Note that --tiebreak=begin is now based on the first occurrence of the
    # first character on the pattern
    assert_equal [
      '  xxoxoxxx',
      'xxxoxoxxx',
      'xxxxoxox',
      'xxoxxxoxx',
      'xoxxxxxoxx',
      'xoxxxxxox'
    ], `#{FZF} -foo --tiebreak=begin < #{tempname}`.split($INPUT_RECORD_SEPARATOR)

    assert_equal [
      '  xxoxoxxx',
      'xxxoxoxxx',
      'xxxxoxox',
      'xxoxxxoxx',
      'xoxxxxxox',
      'xoxxxxxoxx'
    ], `#{FZF} -foo --tiebreak=begin,length < #{tempname}`.split($INPUT_RECORD_SEPARATOR)
  end

  def test_tiebreak_begin_algo_v2
    writelines tempname, [
      'baz foo bar',
      'foo bar baz'
    ]
    assert_equal [
      'foo bar baz',
      'baz foo bar'
    ], `#{FZF} -fbar --tiebreak=begin --algo=v2 < #{tempname}`.split($INPUT_RECORD_SEPARATOR)
  end

  def test_tiebreak_end
    writelines tempname, [
      'xoxxxxxxxx',
      'xxoxxxxxxx',
      'xxxoxxxxxx',
      'xxxxoxxxx',
      'xxxxxoxxx',
      '  xxxxoxxx'
    ]

    assert_equal [
      '  xxxxoxxx',
      'xxxxoxxxx',
      'xxxxxoxxx',
      'xoxxxxxxxx',
      'xxoxxxxxxx',
      'xxxoxxxxxx'
    ], `#{FZF} -fo < #{tempname}`.split($INPUT_RECORD_SEPARATOR)

    assert_equal [
      'xxxxxoxxx',
      '  xxxxoxxx',
      'xxxxoxxxx',
      'xxxoxxxxxx',
      'xxoxxxxxxx',
      'xoxxxxxxxx'
    ], `#{FZF} -fo --tiebreak=end < #{tempname}`.split($INPUT_RECORD_SEPARATOR)

    assert_equal [
      'xxxxxoxxx',
      '  xxxxoxxx',
      'xxxxoxxxx',
      'xxxoxxxxxx',
      'xxoxxxxxxx',
      'xoxxxxxxxx'
    ], `#{FZF} -fo --tiebreak=end,length,begin < #{tempname}`.split($INPUT_RECORD_SEPARATOR)
  end

  def test_tiebreak_length_with_nth
    input = %w[
      1:hell
      123:hello
      12345:he
      1234567:h
    ]
    writelines tempname, input

    output = %w[
      1:hell
      12345:he
      123:hello
      1234567:h
    ]
    assert_equal output, `#{FZF} -fh < #{tempname}`.split($INPUT_RECORD_SEPARATOR)

    # Since 0.16.8, --nth doesn't affect --tiebreak
    assert_equal output, `#{FZF} -fh -n2 -d: < #{tempname}`.split($INPUT_RECORD_SEPARATOR)
  end

  def test_invalid_cache
    tmux.send_keys "(echo d; echo D; echo x) | #{fzf '-q d'}", :Enter
    tmux.until { |lines| lines[-2].include? '2/3' }
    tmux.send_keys :BSpace
    tmux.until { |lines| lines[-2].include? '3/3' }
    tmux.send_keys :D
    tmux.until { |lines| lines[-2].include? '1/3' }
    tmux.send_keys :Enter
  end

  def test_invalid_cache_query_type
    command = %[(echo 'foo\\$bar'; echo 'barfoo'; echo 'foo^bar'; echo \\"foo'1-2\\"; seq 100) | #{fzf}]

    # Suffix match
    tmux.send_keys command, :Enter
    tmux.until { |lines| lines.match_count == 104 }
    tmux.send_keys 'foo$'
    tmux.until { |lines| lines.match_count == 1 }
    tmux.send_keys 'bar'
    tmux.until { |lines| lines.match_count == 1 }
    tmux.send_keys :Enter

    # Prefix match
    tmux.prepare
    tmux.send_keys command, :Enter
    tmux.until { |lines| lines.match_count == 104 }
    tmux.send_keys '^bar'
    tmux.until { |lines| lines.match_count == 1 }
    tmux.send_keys 'C-a', 'foo'
    tmux.until { |lines| lines.match_count == 1 }
    tmux.send_keys :Enter

    # Exact match
    tmux.prepare
    tmux.send_keys command, :Enter
    tmux.until { |lines| lines.match_count == 104 }
    tmux.send_keys "'12"
    tmux.until { |lines| lines.match_count == 1 }
    tmux.send_keys 'C-a', 'foo'
    tmux.until { |lines| lines.match_count == 1 }
  end

  def test_smart_case_for_each_term
    assert_equal 1, `echo Foo bar | #{FZF} -x -f "foo Fbar" | wc -l`.to_i
  end

  def test_bind
    tmux.send_keys "seq 1 1000 | #{fzf '-m --bind=ctrl-j:accept,u:up,T:toggle-up,t:toggle'}", :Enter
    tmux.until { |lines| lines[-2].end_with? '/1000' }
    tmux.send_keys 'uuu', 'TTT', 'tt', 'uu', 'ttt', 'C-j'
    assert_equal %w[4 5 6 9], readonce.split($INPUT_RECORD_SEPARATOR)
  end

  def test_bind_print_query
    tmux.send_keys "seq 1 1000 | #{fzf '-m --bind=ctrl-j:print-query'}", :Enter
    tmux.until { |lines| lines[-2].end_with? '/1000' }
    tmux.send_keys 'print-my-query', 'C-j'
    assert_equal %w[print-my-query], readonce.split($INPUT_RECORD_SEPARATOR)
  end

  def test_bind_replace_query
    tmux.send_keys "seq 1 1000 | #{fzf '--print-query --bind=ctrl-j:replace-query'}", :Enter
    tmux.send_keys '1'
    tmux.until { |lines| lines[-2].end_with? '272/1000' }
    tmux.send_keys 'C-k', 'C-j'
    tmux.until { |lines| lines[-2].end_with? '29/1000' }
    tmux.until { |lines| lines[-1].end_with? '> 10' }
  end

  def test_long_line
    data = '.' * 256 * 1024
    File.open(tempname, 'w') do |f|
      f << data
    end
    assert_equal data, `#{FZF} -f . < #{tempname}`.chomp
  end

  def test_read0
    lines = `find .`.split($INPUT_RECORD_SEPARATOR)
    assert_equal lines.last, `find . | #{FZF} -e -f "^#{lines.last}$"`.chomp
    assert_equal(
      lines.last,
      `find . -print0 | #{FZF} --read0 -e -f "^#{lines.last}$"`.chomp
    )
  end

  def test_select_all_deselect_all_toggle_all
    tmux.send_keys "seq 100 | #{fzf '--bind ctrl-a:select-all,ctrl-d:deselect-all,ctrl-t:toggle-all --multi'}", :Enter
    tmux.until { |lines| lines[-2].include? '100/100' }
    tmux.send_keys :BTab, :BTab, :BTab
    tmux.until { |lines| lines[-2].include? '(3)' }
    tmux.send_keys 'C-t'
    tmux.until { |lines| lines[-2].include? '(97)' }
    tmux.send_keys 'C-a'
    tmux.until { |lines| lines[-2].include? '(100)' }
    tmux.send_keys :Tab, :Tab
    tmux.until { |lines| lines[-2].include? '(98)' }
    tmux.send_keys '100'
    tmux.until { |lines| lines.match_count == 1 }
    tmux.send_keys 'C-d'
    tmux.until { |lines| lines[-2].include? '(97)' }
    tmux.send_keys 'C-u'
    tmux.until { |lines| lines.match_count == 100 }
    tmux.send_keys 'C-d'
    tmux.until { |lines| !lines[-2].include? '(' }
    tmux.send_keys :BTab, :BTab
    tmux.until { |lines| lines[-2].include? '(2)' }
    tmux.send_keys 0
    tmux.until { |lines| lines[-2].include? '10/100' }
    tmux.send_keys 'C-a'
    tmux.until { |lines| lines[-2].include? '(12)' }
    tmux.send_keys :Enter
    assert_equal %w[1 2 10 20 30 40 50 60 70 80 90 100],
                 readonce.split($INPUT_RECORD_SEPARATOR)
  end

  def test_history
    history_file = '/tmp/fzf-test-history'

    # History with limited number of entries
    begin
      File.unlink history_file
    rescue
      nil
    end
    opts = "--history=#{history_file} --history-size=4"
    input = %w[00 11 22 33 44].map { |e| e + $INPUT_RECORD_SEPARATOR }
    input.each do |keys|
      tmux.send_keys "seq 100 | #{fzf opts}", :Enter
      tmux.until { |lines| lines[-2].include? '100/100' }
      tmux.send_keys keys
      tmux.until { |lines| lines[-2].include? '1/100' }
      tmux.send_keys :Enter
      readonce
    end
    assert_equal input[1..-1], File.readlines(history_file)

    # Update history entries (not changed on disk)
    tmux.send_keys "seq 100 | #{fzf opts}", :Enter
    tmux.until { |lines| lines[-2].include? '100/100' }
    tmux.send_keys 'C-p'
    tmux.until { |lines| lines[-1].end_with? '> 44' }
    tmux.send_keys 'C-p'
    tmux.until { |lines| lines[-1].end_with? '> 33' }
    tmux.send_keys :BSpace
    tmux.until { |lines| lines[-1].end_with? '> 3' }
    tmux.send_keys 1
    tmux.until { |lines| lines[-1].end_with? '> 31' }
    tmux.send_keys 'C-p'
    tmux.until { |lines| lines[-1].end_with? '> 22' }
    tmux.send_keys 'C-n'
    tmux.until { |lines| lines[-1].end_with? '> 31' }
    tmux.send_keys 0
    tmux.until { |lines| lines[-1].end_with? '> 310' }
    tmux.send_keys :Enter
    readonce
    assert_equal %w[22 33 44 310].map { |e| e + $INPUT_RECORD_SEPARATOR }, File.readlines(history_file)

    # Respect --bind option
    tmux.send_keys "seq 100 | #{fzf opts + ' --bind ctrl-p:next-history,ctrl-n:previous-history'}", :Enter
    tmux.until { |lines| lines[-2].include? '100/100' }
    tmux.send_keys 'C-n', 'C-n', 'C-n', 'C-n', 'C-p'
    tmux.until { |lines| lines[-1].end_with?('33') }
    tmux.send_keys :Enter
  ensure
    File.unlink history_file
  end

  def test_execute
    output = '/tmp/fzf-test-execute'
    opts = %[--bind \\"alt-a:execute(echo /{}/ >> #{output}),alt-b:execute[echo /{}{}/ >> #{output}],C:execute:echo /{}{}{}/ >> #{output}\\"]
    wait = ->(exp) { tmux.until { |lines| lines[-2].include? exp } }
    writelines tempname, %w[foo'bar foo"bar foo$bar]
    tmux.send_keys "cat #{tempname} | #{fzf opts}; sync", :Enter
    wait['3/3']
    tmux.send_keys :Escape, :a
    wait['/3']
    tmux.send_keys :Escape, :a
    wait['/3']
    tmux.send_keys :Up
    tmux.send_keys :Escape, :b
    wait['/3']
    tmux.send_keys :Escape, :b
    wait['/3']
    tmux.send_keys :Up
    tmux.send_keys :C
    wait['3/3']
    tmux.send_keys 'barfoo'
    wait['0/3']
    tmux.send_keys :Escape, :a
    wait['/3']
    tmux.send_keys :Escape, :b
    wait['/3']
    tmux.send_keys :Enter
    readonce
    assert_equal %w[/foo'bar/ /foo'bar/
                    /foo"barfoo"bar/ /foo"barfoo"bar/
                    /foo$barfoo$barfoo$bar/],
                 File.readlines(output).map(&:chomp)
  ensure
    begin
      File.unlink output
    rescue
      nil
    end
  end

  def test_execute_multi
    output = '/tmp/fzf-test-execute-multi'
    opts = %[--multi --bind \\"alt-a:execute-multi(echo {}/{+} >> #{output}; sync)\\"]
    writelines tempname, %w[foo'bar foo"bar foo$bar foobar]
    tmux.send_keys "cat #{tempname} | #{fzf opts}", :Enter
    tmux.until { |lines| lines[-2].include? '4/4' }
    tmux.send_keys :Escape, :a
    tmux.until { |lines| lines[-2].include? '/4' }
    tmux.send_keys :BTab, :BTab, :BTab
    tmux.send_keys :Escape, :a
    tmux.until { |lines| lines[-2].include? '/4' }
    tmux.send_keys :Tab, :Tab
    tmux.send_keys :Escape, :a
    tmux.until { |lines| lines[-2].include? '/4' }
    tmux.send_keys :Enter
    tmux.prepare
    readonce
    assert_equal [%(foo'bar/foo'bar),
                  %(foo'bar foo"bar foo$bar/foo'bar foo"bar foo$bar),
                  %(foo'bar foo"bar foobar/foo'bar foo"bar foobar)],
                 File.readlines(output).map(&:chomp)
  ensure
    begin
      File.unlink output
    rescue
      nil
    end
  end

  def test_execute_plus_flag
    output = tempname + '.tmp'
    begin
      File.unlink output
    rescue
      nil
    end
    writelines tempname, ['foo bar', '123 456']

    tmux.send_keys "cat #{tempname} | #{FZF} --multi --bind 'x:execute-silent(echo {+}/{}/{+2}/{2} >> #{output})'", :Enter

    execute = lambda do
      tmux.send_keys 'x', 'y'
      tmux.until { |lines| lines[-2].include? '0/2' }
      tmux.send_keys :BSpace
      tmux.until { |lines| lines[-2].include? '2/2' }
    end

    tmux.until { |lines| lines[-2].include? '2/2' }
    execute.call

    tmux.send_keys :Up
    tmux.send_keys :Tab
    execute.call

    tmux.send_keys :Tab
    execute.call

    tmux.send_keys :Enter
    tmux.prepare
    readonce

    assert_equal [
      %(foo bar/foo bar/bar/bar),
      %(123 456/foo bar/456/bar),
      %(123 456 foo bar/foo bar/456 bar/bar)
    ], File.readlines(output).map(&:chomp)
  rescue
    begin
      File.unlink output
    rescue
      nil
    end
  end

  def test_execute_shell
    # Custom script to use as $SHELL
    output = tempname + '.out'
    begin
      File.unlink output
    rescue
      nil
    end
    writelines tempname,
               ['#!/usr/bin/env bash', "echo $1 / $2 > #{output}", 'sync']
    system "chmod +x #{tempname}"

    tmux.send_keys "echo foo | SHELL=#{tempname} fzf --bind 'enter:execute:{}bar'", :Enter
    tmux.until { |lines| lines[-2].include? '1/1' }
    tmux.send_keys :Enter
    tmux.until { |lines| lines[-2].include? '1/1' }
    tmux.send_keys 'C-c'
    tmux.prepare
    assert_equal ["-c / 'foo'bar"], File.readlines(output).map(&:chomp)
  ensure
    begin
      File.unlink output
    rescue
      nil
    end
  end

  def test_cycle
    tmux.send_keys "seq 8 | #{fzf :cycle}", :Enter
    tmux.until { |lines| lines[-2].include? '8/8' }
    tmux.send_keys :Down
    tmux.until { |lines| lines[-10].start_with? '>' }
    tmux.send_keys :Down
    tmux.until { |lines| lines[-9].start_with? '>' }
    tmux.send_keys :Up
    tmux.until { |lines| lines[-10].start_with? '>' }
    tmux.send_keys :PgUp
    tmux.until { |lines| lines[-10].start_with? '>' }
    tmux.send_keys :Up
    tmux.until { |lines| lines[-3].start_with? '>' }
    tmux.send_keys :PgDn
    tmux.until { |lines| lines[-3].start_with? '>' }
    tmux.send_keys :Down
    tmux.until { |lines| lines[-10].start_with? '>' }
  end

  def test_header_lines
    tmux.send_keys "seq 100 | #{fzf '--header-lines=10 -q 5'}", :Enter
    2.times do
      tmux.until do |lines|
        lines[-2].include?('/90') &&
          lines[-3]  == '  1' &&
          lines[-4]  == '  2' &&
          lines[-13] == '> 50'
      end
      tmux.send_keys :Down
    end
    tmux.send_keys :Enter
    assert_equal '50', readonce.chomp
  end

  def test_header_lines_reverse
    tmux.send_keys "seq 100 | #{fzf '--header-lines=10 -q 5 --reverse'}", :Enter
    2.times do
      tmux.until do |lines|
        lines[1].include?('/90') &&
          lines[2]  == '  1' &&
          lines[3]  == '  2' &&
          lines[12] == '> 50'
      end
      tmux.send_keys :Up
    end
    tmux.send_keys :Enter
    assert_equal '50', readonce.chomp
  end

  def test_header_lines_reverse_list
    tmux.send_keys "seq 100 | #{fzf '--header-lines=10 -q 5 --layout=reverse-list'}", :Enter
    2.times do
      tmux.until do |lines|
        lines[0]    == '> 50' &&
          lines[-4] == '  2' &&
          lines[-3] == '  1' &&
          lines[-2].include?('/90')
      end
      tmux.send_keys :Up
    end
    tmux.send_keys :Enter
    assert_equal '50', readonce.chomp
  end

  def test_header_lines_overflow
    tmux.send_keys "seq 100 | #{fzf '--header-lines=200'}", :Enter
    tmux.until do |lines|
      lines[-2].include?('0/0') &&
        lines[-3].include?('  1')
    end
    tmux.send_keys :Enter
    assert_equal '', readonce.chomp
  end

  def test_header_lines_with_nth
    tmux.send_keys "seq 100 | #{fzf '--header-lines 5 --with-nth 1,1,1,1,1'}", :Enter
    tmux.until do |lines|
      lines[-2].include?('95/95') &&
        lines[-3] == '  11111' &&
        lines[-7] == '  55555' &&
        lines[-8] == '> 66666'
    end
    tmux.send_keys :Enter
    assert_equal '6', readonce.chomp
  end

  def test_header
    tmux.send_keys "seq 100 | #{fzf "--header \\\"\\$(head -5 #{FILE})\\\""}", :Enter
    header = File.readlines(FILE).take(5).map(&:strip)
    tmux.until do |lines|
      lines[-2].include?('100/100') &&
        lines[-7..-3].map(&:strip) == header &&
        lines[-8] == '> 1'
    end
  end

  def test_header_reverse
    tmux.send_keys "seq 100 | #{fzf "--header=\\\"\\$(head -5 #{FILE})\\\" --reverse"}", :Enter
    header = File.readlines(FILE).take(5).map(&:strip)
    tmux.until do |lines|
      lines[1].include?('100/100') &&
        lines[2..6].map(&:strip) == header &&
        lines[7] == '> 1'
    end
  end

  def test_header_reverse_list
    tmux.send_keys "seq 100 | #{fzf "--header=\\\"\\$(head -5 #{FILE})\\\" --layout=reverse-list"}", :Enter
    header = File.readlines(FILE).take(5).map(&:strip)
    tmux.until do |lines|
      lines[-2].include?('100/100') &&
        lines[-7..-3].map(&:strip) == header &&
        lines[0] == '> 1'
    end
  end

  def test_header_and_header_lines
    tmux.send_keys "seq 100 | #{fzf "--header-lines 10 --header \\\"\\$(head -5 #{FILE})\\\""}", :Enter
    header = File.readlines(FILE).take(5).map(&:strip)
    tmux.until do |lines|
      lines[-2].include?('90/90') &&
        lines[-7...-2].map(&:strip) == header &&
        lines[-17...-7].map(&:strip) == (1..10).map(&:to_s).reverse
    end
  end

  def test_header_and_header_lines_reverse
    tmux.send_keys "seq 100 | #{fzf "--reverse --header-lines 10 --header \\\"\\$(head -5 #{FILE})\\\""}", :Enter
    header = File.readlines(FILE).take(5).map(&:strip)
    tmux.until do |lines|
      lines[1].include?('90/90') &&
        lines[2...7].map(&:strip) == header &&
        lines[7...17].map(&:strip) == (1..10).map(&:to_s)
    end
  end

  def test_header_and_header_lines_reverse_list
    tmux.send_keys "seq 100 | #{fzf "--layout=reverse-list --header-lines 10 --header \\\"\\$(head -5 #{FILE})\\\""}", :Enter
    header = File.readlines(FILE).take(5).map(&:strip)
    tmux.until do |lines|
      lines[-2].include?('90/90') &&
        lines[-7...-2].map(&:strip) == header &&
        lines[-17...-7].map(&:strip) == (1..10).map(&:to_s).reverse
    end
  end

  def test_cancel
    tmux.send_keys "seq 10 | #{fzf '--bind 2:cancel'}", :Enter
    tmux.until { |lines| lines[-2].include?('10/10') }
    tmux.send_keys '123'
    tmux.until { |lines| lines[-1] == '> 3' && lines[-2].include?('1/10') }
    tmux.send_keys 'C-y', 'C-y'
    tmux.until { |lines| lines[-1] == '> 311' }
    tmux.send_keys 2
    tmux.until { |lines| lines[-1] == '>' }
    tmux.send_keys 2
    tmux.prepare
  end

  def test_margin
    tmux.send_keys "yes | head -1000 | #{fzf '--margin 5,3'}", :Enter
    tmux.until { |lines| lines[4] == '' && lines[5] == '     y' }
    tmux.send_keys :Enter
  end

  def test_margin_reverse
    tmux.send_keys "seq 1000 | #{fzf '--margin 7,5 --reverse'}", :Enter
    tmux.until { |lines| lines[1 + 7] == '       1000/1000' }
    tmux.send_keys :Enter
  end

  def test_margin_reverse_list
    tmux.send_keys "yes | head -1000 | #{fzf '--margin 5,3 --layout=reverse-list'}", :Enter
    tmux.until { |lines| lines[4] == '' && lines[5] == '   > y' }
    tmux.send_keys :Enter
  end

  def test_tabstop
    writelines tempname, ["f\too\tba\tr\tbaz\tbarfooq\tux"]
    {
      1 => '> f oo ba r baz barfooq ux',
      2 => '> f oo  ba  r baz barfooq ux',
      3 => '> f  oo ba r  baz   barfooq  ux',
      4 => '> f   oo  ba  r   baz barfooq ux',
      5 => '> f    oo   ba   r    baz  barfooq   ux',
      6 => '> f     oo    ba    r     baz   barfooq     ux',
      7 => '> f      oo     ba     r      baz    barfooq       ux',
      8 => '> f       oo      ba      r       baz     barfooq ux',
      9 => '> f        oo       ba       r        baz      barfooq  ux'
    }.each do |ts, exp|
      tmux.prepare
      tmux.send_keys %(cat #{tempname} | fzf --tabstop=#{ts}), :Enter
      tmux.until(true) do |lines|
        exp.start_with? lines[-3].to_s.strip.sub(/\.\.$/, '')
      end
      tmux.send_keys :Enter
    end
  end

  def test_with_nth_basic
    writelines tempname, ['hello world ', 'byebye']
    assert_equal(
      'hello world ',
      `#{FZF} -f"^he hehe" -x -n 2.. --with-nth 2,1,1 < #{tempname}`.chomp
    )
  end

  def test_with_nth_ansi
    writelines tempname, ["\x1b[33mhello \x1b[34;1mworld\x1b[m ", 'byebye']
    assert_equal(
      'hello world ',
      `#{FZF} -f"^he hehe" -x -n 2.. --with-nth 2,1,1 --ansi < #{tempname}`.chomp
    )
  end

  def test_with_nth_no_ansi
    src = "\x1b[33mhello \x1b[34;1mworld\x1b[m "
    writelines tempname, [src, 'byebye']
    assert_equal(
      src,
      `#{FZF} -fhehe -x -n 2.. --with-nth 2,1,1 --no-ansi < #{tempname}`.chomp
    )
  end

  def test_exit_0_exit_code
    `echo foo | #{FZF} -q bar -0`
    assert_equal 1, $CHILD_STATUS.exitstatus
  end

  def test_invalid_option
    lines = `#{FZF} --foobar 2>&1`
    assert_equal 2, $CHILD_STATUS.exitstatus
    assert lines.include?('unknown option: --foobar'), lines
  end

  def test_filter_exitstatus
    # filter / streaming filter
    ['', '--no-sort'].each do |opts|
      assert `echo foo | #{FZF} -f foo #{opts}`.include?('foo')
      assert_equal 0, $CHILD_STATUS.exitstatus

      assert `echo foo | #{FZF} -f bar #{opts}`.empty?
      assert_equal 1, $CHILD_STATUS.exitstatus
    end
  end

  def test_exitstatus_empty
    { '99' => '0', '999' => '1' }.each do |query, status|
      tmux.send_keys "seq 100 | #{FZF} -q #{query}; echo --\\$?--", :Enter
      tmux.until { |lines| lines[-2] =~ %r{ [10]/100} }
      tmux.send_keys :Enter
      tmux.until { |lines| lines.last.include? "--#{status}--" }
    end
  end

  def test_default_extended
    assert_equal '100', `seq 100 | #{FZF} -f "1 00$"`.chomp
    assert_equal '', `seq 100 | #{FZF} -f "1 00$" +x`.chomp
  end

  def test_exact
    assert_equal 4, `seq 123 | #{FZF} -f 13`.lines.length
    assert_equal 2, `seq 123 | #{FZF} -f 13 -e`.lines.length
    assert_equal 4, `seq 123 | #{FZF} -f 13 +e`.lines.length
  end

  def test_or_operator
    assert_equal %w[1 5 10], `seq 10 | #{FZF} -f "1 | 5"`.lines.map(&:chomp)
    assert_equal %w[1 10 2 3 4 5 6 7 8 9],
                 `seq 10 | #{FZF} -f '1 | !1'`.lines.map(&:chomp)
  end

  def test_hscroll_off
    writelines tempname, ['=' * 10_000 + '0123456789']
    [0, 3, 6].each do |off|
      tmux.prepare
      tmux.send_keys "#{FZF} --hscroll-off=#{off} -q 0 < #{tempname}", :Enter
      tmux.until { |lines| lines[-3].end_with?((0..off).to_a.join + '..') }
      tmux.send_keys '9'
      tmux.until { |lines| lines[-3].end_with? '789' }
      tmux.send_keys :Enter
    end
  end

  def test_partial_caching
    tmux.send_keys 'seq 1000 | fzf -e', :Enter
    tmux.until { |lines| lines[-2] == '  1000/1000' }
    tmux.send_keys 11
    tmux.until { |lines| lines[-2] == '  19/1000' }
    tmux.send_keys 'C-a', "'"
    tmux.until { |lines| lines[-2] == '  28/1000' }
    tmux.send_keys :Enter
  end

  def test_jump
    tmux.send_keys "seq 1000 | #{fzf "--multi --jump-labels 12345 --bind 'ctrl-j:jump'"}", :Enter
    tmux.until { |lines| lines[-2] == '  1000/1000' }
    tmux.send_keys 'C-j'
    tmux.until { |lines| lines[-7] == '5 5' }
    tmux.until { |lines| lines[-8] == '  6' }
    tmux.send_keys '5'
    tmux.until { |lines| lines[-7] == '> 5' }
    tmux.send_keys :Tab
    tmux.until { |lines| lines[-7] == ' >5' }
    tmux.send_keys 'C-j'
    tmux.until { |lines| lines[-7] == '5>5' }
    tmux.send_keys '2'
    tmux.until { |lines| lines[-4] == '> 2' }
    tmux.send_keys :Tab
    tmux.until { |lines| lines[-4] == ' >2' }
    tmux.send_keys 'C-j'
    tmux.until { |lines| lines[-7] == '5>5' }

    # Press any key other than jump labels to cancel jump
    tmux.send_keys '6'
    tmux.until { |lines| lines[-3] == '> 1' }
    tmux.send_keys :Tab
    tmux.until { |lines| lines[-3] == '>>1' }
    tmux.send_keys :Enter
    assert_equal %w[5 2 1], readonce.split($INPUT_RECORD_SEPARATOR)
  end

  def test_jump_accept
    tmux.send_keys "seq 1000 | #{fzf "--multi --jump-labels 12345 --bind 'ctrl-j:jump-accept'"}", :Enter
    tmux.until { |lines| lines[-2] == '  1000/1000' }
    tmux.send_keys 'C-j'
    tmux.until { |lines| lines[-7] == '5 5' }
    tmux.send_keys '3'
    assert_equal '3', readonce.chomp
  end

  def test_pointer
    pointer = '>>'
    tmux.send_keys "seq 10 | #{fzf "--pointer '#{pointer}'"}", :Enter
    tmux.until { |lines| lines[-2] == '  10/10' }
    lines = tmux.capture
    # Assert that specified pointer is displayed
    assert_equal "#{pointer} 1", lines[-3]
  end

  def test_pointer_with_jump
    pointer = '>>'
    tmux.send_keys "seq 10 | #{fzf "--multi --jump-labels 12345 --bind 'ctrl-j:jump' --pointer '#{pointer}'"}", :Enter
    tmux.until { |lines| lines[-2] == '  10/10' }
    tmux.send_keys 'C-j'
    # Correctly padded jump label should appear
    tmux.until { |lines| lines[-7] == '5  5' }
    tmux.until { |lines| lines[-8] == '   6' }
    tmux.send_keys '5'
    lines = tmux.capture
    # Assert that specified pointer is displayed
    assert_equal "#{pointer} 5", lines[-7]
  end

  def test_marker
    marker = '>>'
    tmux.send_keys "seq 10 | #{fzf "--multi --marker '#{marker}'"}", :Enter
    tmux.until { |lines| lines[-2] == '  10/10' }
    tmux.send_keys :BTab
    lines = tmux.capture
    # Assert that specified marker is displayed
    assert_equal " #{marker}1", lines[-3]
  end

  def test_preview
    tmux.send_keys %(seq 1000 | sed s/^2$// | #{FZF} -m --preview 'sleep 0.2; echo {{}-{+}}' --bind ?:toggle-preview), :Enter
    tmux.until { |lines| lines[1].include?(' {1-1}') }
    tmux.send_keys :Up
    tmux.until { |lines| lines[1].include?(' {-}') }
    tmux.send_keys '555'
    tmux.until { |lines| lines[1].include?(' {555-555}') }
    tmux.send_keys '?'
    tmux.until { |lines| !lines[1].include?(' {555-555}') }
    tmux.send_keys '?'
    tmux.until { |lines| lines[1].include?(' {555-555}') }
    tmux.send_keys :BSpace
    tmux.until { |lines| lines[-2].start_with? '  28/1000' }
    tmux.send_keys 'foobar'
    tmux.until { |lines| !lines[1].include?('{') }
    tmux.send_keys 'C-u'
    tmux.until { |lines| lines.match_count == 1000 }
    tmux.until { |lines| lines[1].include?(' {1-1}') }
    tmux.send_keys :BTab
    tmux.until { |lines| lines[1].include?(' {-1}') }
    tmux.send_keys :BTab
    tmux.until { |lines| lines[1].include?(' {3-1 }') }
    tmux.send_keys :BTab
    tmux.until { |lines| lines[1].include?(' {4-1  3}') }
    tmux.send_keys :BTab
    tmux.until { |lines| lines[1].include?(' {5-1  3 4}') }
  end

  def test_preview_hidden
    tmux.send_keys %(seq 1000 | #{FZF} --preview 'echo {{}-{}-\\$FZF_PREVIEW_LINES-\\$FZF_PREVIEW_COLUMNS}' --preview-window down:1:hidden --bind ?:toggle-preview), :Enter
    tmux.until { |lines| lines[-1] == '>' }
    tmux.send_keys '?'
    tmux.until { |lines| lines[-2] =~ / {1-1-1-[0-9]+}/ }
    tmux.send_keys '555'
    tmux.until { |lines| lines[-2] =~ / {555-555-1-[0-9]+}/ }
    tmux.send_keys '?'
    tmux.until { |lines| lines[-1] == '> 555' }
  end

  def test_preview_size_0
    begin
      File.unlink tempname
    rescue
      nil
    end
    tmux.send_keys %(seq 100 | #{FZF} --reverse --preview 'echo {} >> #{tempname}; echo ' --preview-window 0), :Enter
    tmux.until { |lines| lines.item_count == 100 && lines[1] == '  100/100' && lines[2] == '> 1' }
    tmux.until { |_| %w[1] == File.readlines(tempname).map(&:chomp) }
    tmux.send_keys :Down
    tmux.until { |lines| lines[3] == '> 2' }
    tmux.until { |_| %w[1 2] == File.readlines(tempname).map(&:chomp) }
    tmux.send_keys :Down
    tmux.until { |lines| lines[4] == '> 3' }
    tmux.until { |_| %w[1 2 3] == File.readlines(tempname).map(&:chomp) }
  end

  def test_preview_flags
    tmux.send_keys %(seq 10 | sed 's/^/:: /; s/$/  /' |
        #{FZF} --multi --preview 'echo {{2}/{s2}/{+2}/{+s2}/{q}/{n}/{+n}}'), :Enter
    tmux.until { |lines| lines[1].include?('{1/1  /1/1  //0/0}') }
    tmux.send_keys '123'
    tmux.until { |lines| lines[1].include?('{////123//}') }
    tmux.send_keys 'C-u', '1'
    tmux.until { |lines| lines.match_count == 2 }
    tmux.until { |lines| lines[1].include?('{1/1  /1/1  /1/0/0}') }
    tmux.send_keys :BTab
    tmux.until { |lines| lines[1].include?('{10/10  /1/1  /1/9/0}') }
    tmux.send_keys :BTab
    tmux.until { |lines| lines[1].include?('{10/10  /1 10/1   10  /1/9/0 9}') }
    tmux.send_keys '2'
    tmux.until { |lines| lines[1].include?('{//1 10/1   10  /12//0 9}') }
    tmux.send_keys '3'
    tmux.until { |lines| lines[1].include?('{//1 10/1   10  /123//0 9}') }
  end

  def test_preview_file
    tmux.send_keys %[(echo foo bar; echo bar foo) | #{FZF} --multi --preview 'cat {+f} {+f2} {+nf} {+fn}' --print0], :Enter
    tmux.until { |lines| lines[1].include?('foo barbar00') }
    tmux.send_keys :BTab
    tmux.until { |lines| lines[1].include?('foo barbar00') }
    tmux.send_keys :BTab
    tmux.until { |lines| lines[1].include?('foo barbar foobarfoo0101') }
  end

  def test_preview_q_no_match
    tmux.send_keys %(: | #{FZF} --preview 'echo foo {q}'), :Enter
    tmux.until { |lines| lines.match_count == 0 }
    tmux.until { |lines| !lines[1].include?('foo') }
    tmux.send_keys 'bar'
    tmux.until { |lines| lines[1].include?('foo bar') }
    tmux.send_keys 'C-u'
    tmux.until { |lines| !lines[1].include?('foo') }
  end

  def test_preview_q_no_match_with_initial_query
    tmux.send_keys %(: | #{FZF} --preview 'echo foo {q}{q}' --query foo), :Enter
    tmux.until { |lines| lines.match_count == 0 }
    tmux.until { |lines| lines[1].include?('foofoo') }
  end

  def test_no_clear
    tmux.send_keys "seq 10 | fzf --no-clear --inline-info --height 5 > #{tempname}", :Enter
    prompt = '>   < 10/10'
    tmux.until { |lines| lines[-1] == prompt }
    tmux.send_keys :Enter
    tmux.until { |_| %w[1] == File.readlines(tempname).map(&:chomp) }
    tmux.until { |lines| lines[-1] == prompt }
  end

  def test_info_hidden
    tmux.send_keys 'seq 10 | fzf --info=hidden', :Enter
    tmux.until { |lines| lines[-2] == '> 1' }
  end

  def test_change_top
    tmux.send_keys %(seq 1000 | #{FZF} --bind change:top), :Enter
    tmux.until { |lines| lines.match_count == 1000 }
    tmux.send_keys :Up
    tmux.until { |lines| lines[-4] == '> 2' }
    tmux.send_keys 1
    tmux.until { |lines| lines[-3] == '> 1' }
    tmux.send_keys :Up
    tmux.until { |lines| lines[-4] == '> 10' }
    tmux.send_keys 1
    tmux.until { |lines| lines[-3] == '> 11' }
    tmux.send_keys :Enter
  end

  def test_accept_non_empty
    tmux.send_keys %(seq 1000 | #{fzf '--print-query --bind enter:accept-non-empty'}), :Enter
    tmux.until { |lines| lines.match_count == 1000 }
    tmux.send_keys 'foo'
    tmux.until { |lines| lines[-2].include? '0/1000' }
    # fzf doesn't exit since there's no selection
    tmux.send_keys :Enter
    tmux.until { |lines| lines[-2].include? '0/1000' }
    tmux.send_keys 'C-u'
    tmux.until { |lines| lines[-2].include? '1000/1000' }
    tmux.send_keys '999'
    tmux.until { |lines| lines[-2].include? '1/1000' }
    tmux.send_keys :Enter
    assert_equal %w[999 999], readonce.split($INPUT_RECORD_SEPARATOR)
  end

  def test_accept_non_empty_with_multi_selection
    tmux.send_keys %(seq 1000 | #{fzf '-m --print-query --bind enter:accept-non-empty'}), :Enter
    tmux.until { |lines| lines.match_count == 1000 }
    tmux.send_keys :Tab
    tmux.until { |lines| lines[-2].include? '1000/1000 (1)' }
    tmux.send_keys 'foo'
    tmux.until { |lines| lines[-2].include? '0/1000' }
    # fzf will exit in this case even though there's no match for the current query
    tmux.send_keys :Enter
    assert_equal %w[foo 1], readonce.split($INPUT_RECORD_SEPARATOR)
  end

  def test_accept_non_empty_with_empty_list
    tmux.send_keys %(: | #{fzf '-q foo --print-query --bind enter:accept-non-empty'}), :Enter
    tmux.until { |lines| lines[-2].strip == '0/0' }
    tmux.send_keys :Enter
    # fzf will exit anyway since input list is empty
    assert_equal %w[foo], readonce.split($INPUT_RECORD_SEPARATOR)
  end

  def test_preview_update_on_select
    tmux.send_keys(%(seq 10 | fzf -m --preview 'echo {+}' --bind a:toggle-all),
                   :Enter)
    tmux.until { |lines| lines.item_count == 10 }
    tmux.send_keys 'a'
    tmux.until { |lines| lines.any? { |line| line.include? '1 2 3 4 5' } }
    tmux.send_keys 'a'
    tmux.until { |lines| lines.none? { |line| line.include? '1 2 3 4 5' } }
  end

  def test_escaped_meta_characters
    input = <<~EOF
      foo^bar
      foo$bar
      foo!bar
      foo'bar
      foo bar
      bar foo
    EOF
    writelines tempname, input.lines.map(&:chomp)

    assert_equal input.lines.count, `#{FZF} -f'foo bar' < #{tempname}`.lines.count
    assert_equal input.lines.count - 1, `#{FZF} -f'^foo bar$' < #{tempname}`.lines.count
    assert_equal ['foo bar'], `#{FZF} -f'foo\\ bar' < #{tempname}`.lines.map(&:chomp)
    assert_equal ['foo bar'], `#{FZF} -f'^foo\\ bar$' < #{tempname}`.lines.map(&:chomp)
    assert_equal input.lines.count - 1, `#{FZF} -f'!^foo\\ bar$' < #{tempname}`.lines.count
  end

  def test_inverse_only_search_should_not_sort_the_result
    # Filter
    assert_equal(%w[aaaaa b ccc],
      `printf '%s\n' aaaaa b ccc BAD | #{FZF} -f '!bad'`.lines.map(&:chomp))

    # Interactive
    tmux.send_keys(%[printf '%s\n' aaaaa b ccc BAD | #{FZF} -q '!bad'], :Enter)
    tmux.until { |lines| lines.item_count == 4 && lines.match_count == 3 }
    tmux.until { |lines| lines[-3] == '> aaaaa' }
    tmux.until { |lines| lines[-4] == '  b' }
    tmux.until { |lines| lines[-5] == '  ccc' }
  end

  def test_preview_correct_tab_width_after_ansi_reset_code
    writelines tempname, ["\x1b[31m+\x1b[m\t\x1b[32mgreen"]
    tmux.send_keys "#{FZF} --preview 'cat #{tempname}'", :Enter
    tmux.until { |lines| lines[1].include?('+       green') }
  end

  def test_phony
    tmux.send_keys %(seq 1000 | #{FZF} --query 333 --phony --preview 'echo {} {q}'), :Enter
    tmux.until { |lines| lines.match_count == 1000 }
    tmux.until { |lines| lines[1].include?('1 333') }
    tmux.send_keys 'foo'
    tmux.until { |lines| lines.match_count == 1000 }
    tmux.until { |lines| lines[1].include?('1 333foo') }
  end

  def test_reload
    tmux.send_keys %(seq 1000 | #{FZF} --bind 'change:reload(seq {q}),a:reload(seq 100),b:reload:seq 200' --header-lines 2 --multi 2), :Enter
    tmux.until { |lines| lines.match_count == 998 }
    tmux.send_keys 'a'
    tmux.until { |lines| lines.item_count == 98 && lines.match_count == 98 }
    tmux.send_keys 'b'
    tmux.until { |lines| lines.item_count == 198 && lines.match_count == 198 }
    tmux.send_keys :Tab
    tmux.until { |lines| lines[-2].include?('(1/2)') }
    tmux.send_keys '555'
    tmux.until { |lines| lines.item_count == 553 && lines.match_count == 1 }
    tmux.until { |lines| !lines[-2].include?('(1/2)') }
  end

  def test_reload_even_when_theres_no_match
    tmux.send_keys %(: | #{FZF} --bind 'space:reload(seq 10)'), :Enter
    tmux.until { |lines| lines.item_count.zero? }
    tmux.send_keys :Space
    tmux.until { |lines| lines.item_count == 10 }
  end

  def test_clear_list_when_header_lines_changed_due_to_reload
    tmux.send_keys %(seq 10 | #{FZF} --header 0 --header-lines 3 --bind 'space:reload(seq 1)'), :Enter
    tmux.until { |lines| lines.any? { |line| line.include?('9') } }
    tmux.send_keys :Space
    tmux.until { |lines| lines.none? { |line| line.include?('9') } }
  end

  def test_clear_query
    tmux.send_keys %(: | #{FZF} --query foo --bind space:clear-query), :Enter
    tmux.until { |lines| lines.item_count.zero? }
    tmux.until { |lines| lines.last.include?('> foo') }
    tmux.send_keys 'C-a', 'bar'
    tmux.until { |lines| lines.last.include?('> barfoo') }
    tmux.send_keys :Space
    tmux.until { |lines| lines.last == '>' }
  end

  def test_clear_selection
    tmux.send_keys %(seq 100 | #{FZF} --multi --bind space:clear-selection), :Enter
    tmux.until { |lines| lines.match_count == 100 }
    tmux.send_keys :Tab
    tmux.until { |lines| lines[-2].include?('(1)') }
    tmux.send_keys 'foo'
    tmux.until { |lines| lines.match_count.zero? }
    tmux.until { |lines| lines[-2].include?('(1)') }
    tmux.send_keys :Space
    tmux.until { |lines| lines.match_count.zero? }
    tmux.until { |lines| !lines[-2].include?('(1)') }
  end

  def test_backward_delete_char_eof
    tmux.send_keys "seq 1000 | #{fzf "--bind 'bs:backward-delete-char/eof'"}", :Enter
    tmux.until { |lines| lines[-2] == '  1000/1000' }
    tmux.send_keys '11'
    tmux.until { |lines| lines[-1] == '> 11' }
    tmux.send_keys :BSpace
    tmux.until { |lines| lines[-1] == '> 1' }
    tmux.send_keys :BSpace
    tmux.until { |lines| lines[-1] == '>' }
    tmux.send_keys :BSpace
    tmux.prepare
  end

end

module TestShell
  def setup
    @tmux = Tmux.new shell

    # Why is this necessary? To wait until the shell is ready?
    tmux.prepare
  end

  def teardown
    @tmux.kill
  end

  def set_var(name, val)
    tmux.prepare
    tmux.send_keys "export #{name}='#{val}'", :Enter
    tmux.prepare
  end

  def unset_var(name)
    tmux.prepare
    tmux.send_keys "unset #{name}", :Enter
    tmux.prepare
  end

  def test_ctrl_t
    set_var 'FZF_CTRL_T_COMMAND', 'seq 100'

    retries do
      tmux.prepare
      tmux.send_keys 'C-t'
      tmux.until { |lines| lines.item_count == 100 }
    end
    tmux.send_keys :Tab, :Tab, :Tab
    tmux.until { |lines| lines.any_include? ' (3)' }
    tmux.send_keys :Enter
    tmux.until { |lines| lines.any_include? '1 2 3' }
    tmux.send_keys 'C-c'
  end

  def test_ctrl_t_unicode
    writelines tempname, ['fzf-unicode 테스트1', 'fzf-unicode 테스트2']
    set_var 'FZF_CTRL_T_COMMAND', "cat #{tempname}"

    retries do
      tmux.prepare
      tmux.send_keys 'echo ', 'C-t'
      tmux.until { |lines| lines.item_count == 2 }
    end
    tmux.send_keys 'fzf-unicode'
    tmux.until { |lines| lines.match_count == 2 }

    tmux.send_keys '1'
    tmux.until { |lines| lines.match_count == 1 }
    tmux.send_keys :Tab
    tmux.until { |lines| lines.select_count == 1 }

    tmux.send_keys :BSpace
    tmux.until { |lines| lines.match_count == 2 }

    tmux.send_keys '2'
    tmux.until { |lines| lines.match_count == 1 }
    tmux.send_keys :Tab
    tmux.until { |lines| lines.select_count == 2 }

    tmux.send_keys :Enter
    tmux.until { |lines| lines.join.match(/echo.*fzf-unicode.*1.*fzf-unicode.*2/) }
    tmux.send_keys :Enter
    tmux.until { |lines| lines.any_include?(/^fzf-unicode.*1.*fzf-unicode.*2/) }
  end

  def test_alt_c
    lines = retries do
      tmux.prepare
      tmux.send_keys :Escape, :c
      tmux.until { |lines| lines.match_count.positive? }
    end
    expected = lines.reverse.select { |l| l.start_with? '>' }.first[2..-1]
    tmux.send_keys :Enter
    tmux.prepare
    tmux.send_keys :pwd, :Enter
    tmux.until { |lines| lines[-1].end_with?(expected) }
  end

  def test_alt_c_command
    set_var 'FZF_ALT_C_COMMAND', 'echo /tmp'

    tmux.prepare
    tmux.send_keys 'cd /', :Enter

    retries do
      tmux.prepare
      tmux.send_keys :Escape, :c
      tmux.until { |lines| lines.item_count == 1 }
    end
    tmux.send_keys :Enter

    tmux.prepare
    tmux.send_keys :pwd, :Enter
    tmux.until { |lines| lines[-1].end_with? '/tmp' }
  end

  def test_ctrl_r
    tmux.prepare
    tmux.send_keys 'echo 1st', :Enter; tmux.prepare
    tmux.send_keys 'echo 2nd', :Enter; tmux.prepare
    tmux.send_keys 'echo 3d',  :Enter; tmux.prepare
    tmux.send_keys 'echo 3rd', :Enter; tmux.prepare
    tmux.send_keys 'echo 4th', :Enter
    retries do
      tmux.prepare
      tmux.send_keys 'C-r'
      tmux.until { |lines| lines.match_count.positive? }
    end
    tmux.send_keys 'C-r'
    tmux.send_keys '3d'
    tmux.until { |lines| lines[-3].end_with? 'echo 3rd' }
    tmux.send_keys :Enter
    tmux.until { |lines| lines[-1] == 'echo 3rd' }
    tmux.send_keys :Enter
    tmux.until { |lines| lines[-1] == '3rd' }
  end

  def test_ctrl_r_abort
    skip "doesn't restore the original line when search is aborted pre Bash 4" if shell == :bash && /(?<= version )\d+/.match(`#{Shell.bash} --version`).to_s.to_i < 4
    tmux.send_keys 'foo'
    tmux.until { |lines| lines[-1].start_with? 'foo' }
    tmux.send_keys 'C-r'
    tmux.until { |lines| lines[-1].start_with? '>' }
    tmux.send_keys 'C-g'
    tmux.until { |lines| lines[-1].start_with? 'foo' }
  end

  def retries(times = 3)
    (times - 1).times do
      begin
        return yield
      rescue RuntimeError
      end
    end
    yield
  end
end

module CompletionTest
  def test_file_completion
    FileUtils.mkdir_p '/tmp/fzf-test'
    FileUtils.mkdir_p '/tmp/fzf test'
    (1..100).each { |i| FileUtils.touch "/tmp/fzf-test/#{i}" }
    ['no~such~user', '/tmp/fzf test/foobar', '~/.fzf-home'].each do |f|
      FileUtils.touch File.expand_path(f)
    end
    tmux.prepare
    tmux.send_keys 'cat /tmp/fzf-test/10**', :Tab
    tmux.until { |lines| lines.match_count.positive? }
    tmux.send_keys ' !d'
    tmux.until { |lines| lines.match_count == 2 }
    tmux.send_keys :Tab, :Tab
    tmux.until { |lines| lines.select_count == 2 }
    tmux.send_keys :Enter
    tmux.until(true) do |lines|
      lines[-1].include?('/tmp/fzf-test/10') &&
        lines[-1].include?('/tmp/fzf-test/100')
    end

    # ~USERNAME**<TAB>
    tmux.send_keys 'C-u'
    tmux.send_keys "cat ~#{ENV['USER']}**", :Tab
    tmux.until { |lines| lines.match_count.positive? }
    tmux.send_keys "'.fzf-home"
    tmux.until { |lines| lines.select { |l| l.include? '.fzf-home' }.count > 1 }
    tmux.send_keys :Enter
    tmux.until(true) do |lines|
      lines[-1].end_with?('.fzf-home')
    end

    # ~INVALID_USERNAME**<TAB>
    tmux.send_keys 'C-u'
    tmux.send_keys 'cat ~such**', :Tab
    tmux.until(true) { |lines| lines.any_include? 'no~such~user' }
    tmux.send_keys :Enter
    tmux.until(true) { |lines| lines[-1].end_with?('no~such~user') }

    # /tmp/fzf\ test**<TAB>
    tmux.send_keys 'C-u'
    tmux.send_keys 'cat /tmp/fzf\ test/**', :Tab
    tmux.until { |lines| lines.match_count.positive? }
    tmux.send_keys 'foobar$'
    tmux.until { |lines| lines.match_count == 1 }
    tmux.send_keys :Enter
    tmux.until(true) { |lines| lines[-1].end_with?('/tmp/fzf\ test/foobar') }

    # Should include hidden files
    (1..100).each { |i| FileUtils.touch "/tmp/fzf-test/.hidden-#{i}" }
    tmux.send_keys 'C-u'
    tmux.send_keys 'cat /tmp/fzf-test/hidden**', :Tab
    tmux.until(true) { |lines| lines.match_count == 100 && lines.any_include?('/tmp/fzf-test/.hidden-') }
    tmux.send_keys :Enter
  ensure
    ['/tmp/fzf-test', '/tmp/fzf test', '~/.fzf-home', 'no~such~user'].each do |f|
      FileUtils.rm_rf File.expand_path(f)
    end
  end

  def test_file_completion_root
    tmux.send_keys 'ls /**', :Tab
    tmux.until { |lines| lines.match_count.positive? }
    tmux.send_keys :Enter
  end

  def test_dir_completion
    (1..100).each do |idx|
      FileUtils.mkdir_p "/tmp/fzf-test/d#{idx}"
    end
    FileUtils.touch '/tmp/fzf-test/d55/xxx'
    tmux.prepare
    tmux.send_keys 'cd /tmp/fzf-test/**', :Tab
    tmux.until { |lines| lines.match_count.positive? }
    tmux.send_keys :Tab, :Tab # Tab does not work here
    tmux.send_keys 55
    tmux.until { |lines| lines.match_count == 1 }
    tmux.send_keys :Enter
    tmux.until(true) { |lines| lines[-1] == 'cd /tmp/fzf-test/d55/' }
    tmux.send_keys :xx
    tmux.until { |lines| lines[-1] == 'cd /tmp/fzf-test/d55/xx' }

    # Should not match regular files (bash-only)
    if self.class == TestBash
      tmux.send_keys :Tab
      tmux.until { |lines| lines[-1] == 'cd /tmp/fzf-test/d55/xx' }
    end

    # Fail back to plusdirs
    tmux.send_keys :BSpace, :BSpace, :BSpace
    tmux.until { |lines| lines[-1] == 'cd /tmp/fzf-test/d55' }
    tmux.send_keys :Tab
    tmux.until { |lines| lines[-1] == 'cd /tmp/fzf-test/d55/' }
  end

  def test_process_completion
    tmux.send_keys 'sleep 12345 &', :Enter
    lines = tmux.until { |lines| lines[-1].start_with? '[1]' }
    pid = lines[-1].split.last
    tmux.prepare
    tmux.send_keys 'C-L'
    tmux.send_keys 'kill ', :Tab
    tmux.until { |lines| lines.match_count.positive? }
    tmux.send_keys 'sleep12345'
    tmux.until { |lines| lines.any_include? 'sleep 12345' }
    tmux.send_keys :Enter
    tmux.until(true) { |lines| lines[-1].include? "kill #{pid}" }
  ensure
    if pid
      begin
        Process.kill 'KILL', pid.to_i
      rescue
        nil
      end
    end
  end

  def test_custom_completion
    tmux.send_keys '_fzf_compgen_path() { echo "\$1"; seq 10; }', :Enter
    tmux.prepare
    tmux.send_keys 'ls /tmp/**', :Tab
    tmux.until { |lines| lines.match_count == 11 }
    tmux.send_keys :Tab, :Tab, :Tab
    tmux.until { |lines| lines.select_count == 3 }
    tmux.send_keys :Enter
    tmux.until(true) { |lines| lines[-1] == 'ls /tmp 1 2' }
  end

  def test_unset_completion
    tmux.send_keys 'export FZFFOOBAR=BAZ', :Enter
    tmux.prepare

    # Using tmux
    tmux.send_keys 'unset FZFFOOBR**', :Tab
    tmux.until { |lines| lines.match_count == 1 }
    tmux.send_keys :Enter
    tmux.until { |lines| lines[-1].include? 'unset FZFFOOBAR' }
    tmux.send_keys 'C-c'

    # FZF_TMUX=1
    new_shell
    tmux.send_keys 'unset FZFFOOBR**', :Tab, pane: 0
    tmux.until(false, 1) { |lines| lines.match_count == 1 }
    tmux.send_keys :Enter
    tmux.until { |lines| lines[-1].include? 'unset FZFFOOBAR' }
  end

  def test_file_completion_unicode
    FileUtils.mkdir_p '/tmp/fzf-test'
    tmux.paste "cd /tmp/fzf-test; echo -n test3 > $'fzf-unicode \\355\\205\\214\\354\\212\\244\\355\\212\\2701'; echo -n test4 > $'fzf-unicode \\355\\205\\214\\354\\212\\244\\355\\212\\2702'"
    tmux.prepare
    tmux.send_keys 'cat fzf-unicode**', :Tab
    tmux.until { |lines| lines.match_count == 2 }

    tmux.send_keys '1'
    tmux.until { |lines| lines.match_count == 1 }
    tmux.send_keys :Tab
    tmux.until { |lines| lines.select_count == 1 }

    tmux.send_keys :BSpace
    tmux.until { |lines| lines.match_count == 2 }

    tmux.send_keys '2'
    tmux.until { |lines| lines.select_count == 1 }
    tmux.send_keys :Tab
    tmux.until { |lines| lines.select_count == 2 }

    tmux.send_keys :Enter
    tmux.until(true) { |lines| lines.any_include? 'cat' }
    tmux.send_keys :Enter
    tmux.until { |lines| lines[-1].include? 'test3test4' }
  end
end

class TestBash < TestBase
  include TestShell
  include CompletionTest

  def shell
    :bash
  end

  def new_shell
    tmux.prepare
    tmux.send_keys "FZF_TMUX=1 #{Shell.bash}", :Enter
    tmux.prepare
  end

  def test_dynamic_completion_loader
    tmux.paste 'touch /tmp/foo; _fzf_completion_loader=1'
    tmux.paste '_completion_loader() { complete -o default fake; }'
    tmux.paste 'complete -F _fzf_path_completion -o default -o bashdefault fake'
    tmux.send_keys 'fake /tmp/foo**', :Tab
    tmux.until { |lines| lines.match_count.positive? }
    tmux.send_keys 'C-c'

    tmux.prepare
    tmux.send_keys 'fake /tmp/foo'
    tmux.send_keys :Tab , 'C-u'

    tmux.prepare
    tmux.send_keys 'fake /tmp/foo**', :Tab
    tmux.until { |lines| lines.match_count.positive? }
  end
end

class TestZsh < TestBase
  include TestShell
  include CompletionTest

  def shell
    :zsh
  end

  def new_shell
    tmux.send_keys "FZF_TMUX=1 #{Shell.zsh}", :Enter
    tmux.prepare
  end
end

class TestFish < TestBase
  include TestShell

  def shell
    :fish
  end

  def new_shell
    tmux.send_keys 'env FZF_TMUX=1 fish', :Enter
    tmux.send_keys 'function fish_prompt; end; clear', :Enter
    tmux.until(&:empty?)
  end

  def set_var(name, val)
    tmux.prepare
    tmux.send_keys "set -g #{name} '#{val}'", :Enter
    tmux.prepare
  end
<<<<<<< HEAD
end
=======

  def setup
    super
    @tmux = Tmux.new :fish
  end
end

__END__
# Setup fzf
# ---------
if [[ ! "$PATH" == *<%= BASE %>/bin* ]]; then
  export PATH="${PATH:+${PATH}:}<%= BASE %>/bin"
fi

# Auto-completion
# ---------------
[[ $- == *i* ]] && source "<%= BASE %>/shell/completion.<%= __method__ %>" 2> /dev/null

# Key bindings
# ------------
source "<%= BASE %>/shell/key-bindings.<%= __method__ %>"

PS1= PROMPT_COMMAND= HISTFILE= HISTSIZE=100
unset <%= UNSETS.join(' ') %>
>>>>>>> 7bf1f2cc
<|MERGE_RESOLUTION|>--- conflicted
+++ resolved
@@ -127,16 +127,7 @@
   end
 
   def capture(pane = 0)
-<<<<<<< HEAD
     go("capture-pane -p -t #{win}.#{pane}")
-=======
-    File.unlink TEMPNAME while File.exist? TEMPNAME
-    wait do
-      go("capture-pane -t #{win}.#{pane} \\; save-buffer #{TEMPNAME} 2> /dev/null")
-      $CHILD_STATUS.exitstatus.zero?
-    end
-    File.read(TEMPNAME).split($INPUT_RECORD_SEPARATOR).reverse.drop_while(&:empty?).reverse
->>>>>>> 7bf1f2cc
   end
 
   def until(refresh = false, pane = 0)
@@ -1741,8 +1732,6 @@
 module TestShell
   def setup
     @tmux = Tmux.new shell
-
-    # Why is this necessary? To wait until the shell is ready?
     tmux.prepare
   end
 
@@ -2119,14 +2108,6 @@
     tmux.send_keys "set -g #{name} '#{val}'", :Enter
     tmux.prepare
   end
-<<<<<<< HEAD
-end
-=======
-
-  def setup
-    super
-    @tmux = Tmux.new :fish
-  end
 end
 
 __END__
@@ -2145,5 +2126,4 @@
 source "<%= BASE %>/shell/key-bindings.<%= __method__ %>"
 
 PS1= PROMPT_COMMAND= HISTFILE= HISTSIZE=100
-unset <%= UNSETS.join(' ') %>
->>>>>>> 7bf1f2cc
+unset <%= UNSETS.join(' ') %>