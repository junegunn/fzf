--- conflicted
+++ resolved
@@ -198,16 +198,11 @@
 .B "\-\-cycle"
 Enable cyclic scroll
 .TP
-<<<<<<< HEAD
-.B "--wrap"
+.B "\-\-wrap"
 Enable line wrap
 .TP
-.B "--no-multi-line"
-Disable multi-line display of items when using \fB--read0\fR
-=======
 .B "\-\-no\-multi\-line"
 Disable multi-line display of items when using \fB\-\-read0\fR
->>>>>>> 15257680
 .TP
 .B "\-\-keep\-right"
 Keep the right end of the line visible when it's too long. Effective only when
