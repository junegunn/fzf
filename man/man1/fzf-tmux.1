.ig
The MIT License (MIT)

Copyright (c) 2013-2024 Junegunn Choi

Permission is hereby granted, free of charge, to any person obtaining a copy
of this software and associated documentation files (the "Software"), to deal
in the Software without restriction, including without limitation the rights
to use, copy, modify, merge, publish, distribute, sublicense, and/or sell
copies of the Software, and to permit persons to whom the Software is
furnished to do so, subject to the following conditions:

The above copyright notice and this permission notice shall be included in
all copies or substantial portions of the Software.

THE SOFTWARE IS PROVIDED "AS IS", WITHOUT WARRANTY OF ANY KIND, EXPRESS OR
IMPLIED, INCLUDING BUT NOT LIMITED TO THE WARRANTIES OF MERCHANTABILITY,
FITNESS FOR A PARTICULAR PURPOSE AND NONINFRINGEMENT. IN NO EVENT SHALL THE
AUTHORS OR COPYRIGHT HOLDERS BE LIABLE FOR ANY CLAIM, DAMAGES OR OTHER
LIABILITY, WHETHER IN AN ACTION OF CONTRACT, TORT OR OTHERWISE, ARISING FROM,
OUT OF OR IN CONNECTION WITH THE SOFTWARE OR THE USE OR OTHER DEALINGS IN
THE SOFTWARE.
..
.TH fzf\-tmux 1 "Jul 2024" "fzf 0.54.3" "fzf\-tmux - open fzf in tmux split pane"

.SH NAME
fzf\-tmux - open fzf in tmux split pane

.SH SYNOPSIS
<<<<<<< HEAD
.B fzf-tmux [\fILAYOUT OPTIONS\fR] [--] [\fIFZF OPTIONS\fR]
=======
.B fzf\-tmux [LAYOUT OPTIONS] [\-\-] [FZF OPTIONS]
>>>>>>> cf7a3c6a

.SH DESCRIPTION
fzf\-tmux is a wrapper script for fzf that opens fzf in a tmux split pane or in
a tmux popup window. It is designed to work just like fzf except that it does
not take up the whole screen. You can safely use fzf\-tmux instead of fzf in
your scripts as the extra options will be silently ignored if you're not on
tmux.

.SH LAYOUT OPTIONS

(default layout: \fB\-d 50%\fR)

.SS Popup window
(requires tmux 3.2 or above)
.TP
.B "\-p [WIDTH[%][,HEIGHT[%]]]"
.TP
.B "\-w WIDTH[%]"
.TP
.B "\-h WIDTH[%]"
.TP
.B "\-x COL"
.TP
.B "\-y ROW"

.SS Split pane
.TP
.B "\-u [height[%]]"
Split above (up)
.TP
.B "\-d [height[%]]"
Split below (down)
.TP
.B "\-l [width[%]]"
Split left
.TP
.B "\-r [width[%]]"
Split right<|MERGE_RESOLUTION|>--- conflicted
+++ resolved
@@ -27,11 +27,7 @@
 fzf\-tmux - open fzf in tmux split pane
 
 .SH SYNOPSIS
-<<<<<<< HEAD
-.B fzf-tmux [\fILAYOUT OPTIONS\fR] [--] [\fIFZF OPTIONS\fR]
-=======
-.B fzf\-tmux [LAYOUT OPTIONS] [\-\-] [FZF OPTIONS]
->>>>>>> cf7a3c6a
+.B fzf\-tmux [\fILAYOUT OPTIONS\fR] [\-\-] [\fIFZF OPTIONS\fR]
 
 .SH DESCRIPTION
 fzf\-tmux is a wrapper script for fzf that opens fzf in a tmux split pane or in
